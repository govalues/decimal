package decimal

import (
	"bytes"
	"database/sql"
	"database/sql/driver"
	"encoding"
	"encoding/gob"
	"encoding/json"
	"errors"
	"fmt"
	"math"
	"math/big"
	"testing"
	"unsafe"
)

func TestDecimal_ZeroValue(t *testing.T) {
	got := Decimal{}
	want := MustNew(0, 0)
	if got != want {
		t.Errorf("Decimal{} = %q, want %q", got, want)
	}
}

func TestDecimal_Size(t *testing.T) {
	d := Decimal{}
	got := unsafe.Sizeof(d)
	want := uintptr(16)
	if got != want {
		t.Errorf("unsafe.Sizeof(%q) = %v, want %v", d, got, want)
	}
}

func TestDecimal_Interfaces(t *testing.T) {
	var d any

	d = Decimal{}
	_, ok := d.(fmt.Stringer)
	if !ok {
		t.Errorf("%T does not implement fmt.Stringer", d)
	}
	_, ok = d.(fmt.Formatter)
	if !ok {
		t.Errorf("%T does not implement fmt.Formatter", d)
	}
	_, ok = d.(encoding.TextMarshaler)
	if !ok {
		t.Errorf("%T does not implement encoding.TextMarshaler", d)
	}
<<<<<<< HEAD
	_, ok = d.(json.Marshaler)
	if !ok {
		t.Errorf("%T does not implement json.Marshaler", d)
	}
	_, ok = d.(gob.GobEncoder)
	if !ok {
		t.Errorf("%T does not implement gob.GobEncode", d)
=======
	_, ok = d.(encoding.BinaryMarshaler)
	if !ok {
		t.Errorf("%T does not implement encoding.BinaryMarshaler", d)
>>>>>>> 7fc6e69e
	}
	_, ok = d.(driver.Valuer)
	if !ok {
		t.Errorf("%T does not implement driver.Valuer", d)
	}

	d = &Decimal{}
	_, ok = d.(encoding.TextUnmarshaler)
	if !ok {
		t.Errorf("%T does not implement encoding.TextUnmarshaler", d)
	}
<<<<<<< HEAD
	_, ok = d.(json.Unmarshaler)
	if !ok {
		t.Errorf("%T does not implement json.Unmarshaler", d)
	}
	_, ok = d.(gob.GobDecoder)
	if !ok {
		t.Errorf("%T does not implement gob.GobDecode", d)
=======
	_, ok = d.(encoding.BinaryUnmarshaler)
	if !ok {
		t.Errorf("%T does not implement encoding.BinaryUnmarshaler", d)
>>>>>>> 7fc6e69e
	}
	_, ok = d.(sql.Scanner)
	if !ok {
		t.Errorf("%T does not implement sql.Scanner", d)
	}
}

func TestDecimal_GobEncode(t *testing.T) {
	s := "123.456"
	d := MustParse(s)
	want := []byte(s)

	got, err := d.GobEncode()
	if err != nil {
		t.Errorf("GobEncode() failed: %v", err)
	}
	if !bytes.Equal(got, want) {
		t.Errorf("GobEncode() = %v, want %v", got, want)
	}

}

func TestDecimal_GobDecode(t *testing.T) {
	s := "123.456"
	got := &Decimal{}
	want := MustParse(s)

	err := got.GobDecode([]byte(s))
	if err != nil {
		t.Errorf("GobDecode() failed: %v", err)
	}
	if got.Cmp(want) != 0 {
		t.Errorf("GobDecode() did not decode correctly, got %q, want %q", got, want)
	}
}

func TestDecimal_GobEnd2End(t *testing.T) {
	type Parent struct {
		D Decimal
	}

	s := "123.456"
	original := Parent{D: MustParse(s)}

	var buf bytes.Buffer
	enc := gob.NewEncoder(&buf)
	err := enc.Encode(original)
	if err != nil {
		t.Errorf("gob.Encode() failed: %v", err)
	}

	dec := gob.NewDecoder(&buf)
	var decoded Parent
	err = dec.Decode(&decoded)
	if err != nil {
		t.Errorf("gob.Decode() failed: %v", err)
	}
	if decoded.D.Cmp(original.D) != 0 {
		t.Errorf("gob did not encode/decode correctly, decoded %q, original %q", decoded, original)
	}
}

func TestNew(t *testing.T) {
	t.Run("success", func(t *testing.T) {
		tests := []struct {
			coef  int64
			scale int
			want  string
		}{
			{math.MinInt64, 0, "-9223372036854775808"},
			{math.MinInt64, 1, "-922337203685477580.8"},
			{math.MinInt64, 2, "-92233720368547758.08"},
			{math.MinInt64, 19, "-0.9223372036854775808"},
			{0, 0, "0"},
			{0, 1, "0.0"},
			{0, 2, "0.00"},
			{0, 3, "0.000"},
			{0, 19, "0.0000000000000000000"},
			{1, 0, "1"},
			{1, 1, "0.1"},
			{1, 2, "0.01"},
			{1, 19, "0.0000000000000000001"},
			{math.MaxInt64, 0, "9223372036854775807"},
			{math.MaxInt64, 1, "922337203685477580.7"},
			{math.MaxInt64, 2, "92233720368547758.07"},
			{math.MaxInt64, 19, "0.9223372036854775807"},
		}
		for _, tt := range tests {
			got, err := New(tt.coef, tt.scale)
			if err != nil {
				t.Errorf("New(%v, %v) failed: %v", tt.coef, tt.scale, err)
				continue
			}
			want := MustParse(tt.want)
			if got != want {
				t.Errorf("New(%v, %v) = %q, want %q", tt.coef, tt.scale, got, want)
			}
		}
	})

	t.Run("error", func(t *testing.T) {
		tests := map[string]struct {
			coef  int64
			scale int
		}{
			"scale range 1": {math.MinInt64, -1},
			"scale range 2": {math.MaxInt64, -1},
			"scale range 3": {0, -1},
			"scale range 4": {1, -1},
			"scale range 5": {math.MinInt64, 20},
			"scale range 6": {math.MinInt64, 39},
			"scale range 7": {math.MaxInt64, 20},
			"scale range 8": {math.MaxInt64, 39},
		}
		for _, tt := range tests {
			_, err := New(tt.coef, tt.scale)
			if err == nil {
				t.Errorf("New(%v, %v) did not fail", tt.coef, tt.scale)
			}
		}
	})
}

func TestMustNew(t *testing.T) {
	t.Run("error", func(t *testing.T) {
		defer func() {
			if r := recover(); r == nil {
				t.Errorf("MustNew(0, -1) did not panic")
			}
		}()
		MustNew(0, -1)
	})
}

func TestNewFromInt64(t *testing.T) {
	t.Run("success", func(t *testing.T) {
		tests := []struct {
			whole, frac int64
			scale       int
			want        string
		}{
			// Zeros
			{0, 0, 0, "0"},
			{0, 0, 19, "0"},

			// Negatives
			{-1, -1, 1, "-1.1"},
			{-1, -1, 2, "-1.01"},
			{-1, -1, 3, "-1.001"},
			{-1, -1, 18, "-1.000000000000000001"},

			// Positives
			{1, 1, 1, "1.1"},
			{1, 1, 2, "1.01"},
			{1, 1, 3, "1.001"},
			{1, 100000000, 9, "1.1"},
			{1, 1, 18, "1.000000000000000001"},
			{100000000000000000, 100000000000000000, 18, "100000000000000000.1"},
			{1, 1, 19, "1.000000000000000000"},
			{999999999999999999, 9, 1, "999999999999999999.9"},
			{999999999999999999, 99, 2, "1000000000000000000"},
			{math.MaxInt64, math.MaxInt32, 10, "9223372036854775807"},
			{math.MaxInt64, math.MaxInt64, 19, "9223372036854775808"},
		}
		for _, tt := range tests {
			got, err := NewFromInt64(tt.whole, tt.frac, tt.scale)
			if err != nil {
				t.Errorf("NewFromInt64(%v, %v, %v) failed: %v", tt.whole, tt.frac, tt.scale, err)
				continue
			}
			want := MustParse(tt.want)
			if got != want {
				t.Errorf("NewFromInt64(%v, %v, %v) = %q, want %q", tt.whole, tt.frac, tt.scale, got, want)
			}
		}
	})

	t.Run("error", func(t *testing.T) {
		tests := map[string]struct {
			whole, frac int64
			scale       int
		}{
			"different signs 1": {-1, 1, 0},
			"fraction range 1":  {1, 1, 0},
			"scale range 1":     {1, 1, -1},
			"scale range 2":     {1, 0, -1},
			"scale range 3":     {1, 1, 20},
			"scale range 4":     {1, 0, 20},
		}
		for name, tt := range tests {
			t.Run(name, func(t *testing.T) {
				_, err := NewFromInt64(tt.whole, tt.frac, tt.scale)
				if err == nil {
					t.Errorf("NewFromInt64(%v, %v, %v) did not fail", tt.whole, tt.frac, tt.scale)
				}
			})
		}
	})
}

func TestNewFromFloat64(t *testing.T) {
	t.Run("success", func(t *testing.T) {
		tests := []struct {
			f    float64
			want string
		}{
			// Zeros
			{-0, "0"},
			{0, "0"},
			{0.0, "0"},
			{0.00, "0"},
			{0.0000000000000000000, "0"},

			// Smallest non-zero
			{math.SmallestNonzeroFloat64, "0.0000000000000000000"},

			// Powers of 10
			{1e-20, "0.0000000000000000000"},
			{1e-19, "0.0000000000000000001"},
			{1e-5, "0.00001"},
			{1e-4, "0.0001"},
			{1e-3, "0.001"},
			{1e-2, "0.01"},
			{1e-1, "0.1"},
			{1e0, "1"},
			{1e1, "10"},
			{1e2, "100"},
			{1e3, "1000"},
			{1e4, "10000"},
			{1e5, "100000"},
			{1e18, "1000000000000000000"},
		}
		for _, tt := range tests {
			got, err := NewFromFloat64(tt.f)
			if err != nil {
				t.Errorf("NewFromFloat64(%v) failed: %v", tt.f, err)
				continue
			}
			want := MustParse(tt.want)
			if got != want {
				t.Errorf("NewFromFloat64(%v) = %q, want %q", tt.f, got, want)
			}
		}
	})

	t.Run("error", func(t *testing.T) {
		tests := map[string]float64{
			"overflow 1":      1e19,
			"overflow 2":      1e20,
			"overflow 3":      math.MaxFloat64,
			"overflow 4":      -1e19,
			"overflow 5":      -1e20,
			"overflow 6":      -math.MaxFloat64,
			"special value 1": math.NaN(),
			"special value 2": math.Inf(1),
			"special value 3": math.Inf(-1),
		}
		for name, tt := range tests {
			t.Run(name, func(t *testing.T) {
				_, err := NewFromFloat64(tt)
				if err == nil {
					t.Errorf("NewFromFloat64(%v) did not fail", tt)
				}
			})
		}
	})
}

func TestParse(t *testing.T) {
	t.Run("success", func(t *testing.T) {
		tests := []struct {
			s         string
			wantNeg   bool
			wantCoef  uint64
			wantScale int
		}{
			{"-9999999999999999999.0", true, 9999999999999999999, 0},
			{"-9999999999999999999", true, 9999999999999999999, 0},
			{"-999999999999999999.9", true, 9999999999999999999, 1},
			{"-99999999999999999.99", true, 9999999999999999999, 2},
			{"-1000000000000000000.0", true, 1000000000000000000, 0},
			{"-0.9999999999999999999", true, 9999999999999999999, 19},
			{"-00000000000000000000000000000000000001", true, 1, 0},
			{"-1", true, 1, 0},
			{"-1.", true, 1, 0},
			{"-.1", true, 1, 1},
			{"-0.1", true, 1, 1},
			{"-0.01", true, 1, 2},
			{"-0.0000000000000000001", true, 1, 19},
			{"-00000000000000000000000000000000000000", false, 0, 0},
			{"+00000000000000000000000000000000000000", false, 0, 0},
			{"0", false, 0, 0},
			{"0.", false, 0, 0},
			{".0", false, 0, 1},
			{"0.0", false, 0, 1},
			{"0.00", false, 0, 2},
			{"0.000000000000000000", false, 0, 18},
			{"0.0000000000000000000", false, 0, 19},
			{"0.00000000000000000000", false, 0, 19},
			{"00000000000000000000000000000000000001", false, 1, 0},
			{"1", false, 1, 0},
			{"1.", false, 1, 0},
			{".1", false, 1, 1},
			{"0.1", false, 1, 1},
			{"0.01", false, 1, 2},
			{"0.0000000000000000001", false, 1, 19},
			{"1000000000000000000.0", false, 1000000000000000000, 0},
			{"9999999999999999999.0", false, 9999999999999999999, 0},
			{"9999999999999999999", false, 9999999999999999999, 0},
			{"999999999999999999.9", false, 9999999999999999999, 1},
			{"99999999999999999.99", false, 9999999999999999999, 2},
			{"0.9999999999999999999", false, 9999999999999999999, 19},

			// Rounding
			{"0.00000000000000000000000000000000000000", false, 0, 19},
			{"0.00000000000000000000000000000000000000000000000000000000000000000000000000000000000000000000000000", false, 0, 19},
			{"-0.00000000000000000000000000000000000001", false, 0, 19},
			{"0.00000000000000000000000000000000000001", false, 0, 19},
			{"-999999999999999999.99", true, 1000000000000000000, 0},
			{"0.123456789012345678901234567890", false, 1234567890123456789, 19},
			{"0.12345678901234567890123456789012345678901234567890123456789012345678901234567890123456789012345678", false, 1234567890123456789, 19},

			// Exponential notation
			{"0e9", false, 0, 0},
			{"0e-9", false, 0, 9},
			{"1.23e-12", false, 123, 14},
			{"1.23e-5", false, 123, 7},
			{"1.23e-4", false, 123, 6},
			{"1.23e-3", false, 123, 5},
			{"1.23e-2", false, 123, 4},
			{"1.23e-1", false, 123, 3},
			{"1.23e+0", false, 123, 2},
			{"1.23e+1", false, 123, 1},
			{"1.23e+2", false, 123, 0},
			{"1.23e+3", false, 1230, 0},
			{"1.23e+4", false, 12300, 0},
			{"1.23e+5", false, 123000, 0},
			{"1.23e+12", false, 1230000000000, 0},
			{"0.0e-38", false, 0, 19},
			{"0e-38", false, 0, 19},
			{"1e-2", false, 1, 2},
			{"1e-1", false, 1, 1},
			{"1e0", false, 1, 0},
			{"1e+1", false, 10, 0},
			{"1e+2", false, 100, 0},
			{"0.0000000000000000001e-19", false, 0, 19},
			{"0.0000000000000000001e19", false, 1, 0},
			{"1000000000000000000e-19", false, 1000000000000000000, 19},
			{"1000000000000000000e-38", false, 0, 19},
			{"10000000000000000000e-38", false, 1, 19},
			{"100000000000000000000e-38", false, 10, 19},
			{"10000000000000000000000000000000000000e-38", false, 1000000000000000000, 19},
			{"1e+18", false, 1000000000000000000, 0},
			{"0.0000000001e10", false, 1, 0},
			{"10000000000e-10", false, 10000000000, 10},
			{"4E9", false, 4000000000, 0},
			{"0.73e-7", false, 73, 9},
		}
		for _, tt := range tests {
			got, err := Parse(tt.s)
			if err != nil {
				t.Errorf("Parse(%q) failed: %v", tt.s, err)
				continue
			}
			if got.IsNeg() != tt.wantNeg {
				t.Errorf("Parse(%q).IsNeg() = %v, want %v", tt.s, got.IsNeg(), tt.wantNeg)
				continue
			}
			if got.Coef() != tt.wantCoef {
				t.Errorf("Parse(%q).Coef() = %v, want %v", tt.s, got.Coef(), tt.wantCoef)
				continue
			}
			if got.Scale() != tt.wantScale {
				t.Errorf("Parse(%q).Scale() = %v, want %v", tt.s, got.Scale(), tt.wantScale)
				continue
			}
		}
	})

	t.Run("error", func(t *testing.T) {
		tests := map[string]struct {
			s     string
			scale int
		}{
			"missing digits 1":  {"", 0},
			"missing digits 2":  {"+", 0},
			"missing digits 3":  {"-", 0},
			"missing digits 4":  {".", 0},
			"missing digits 5":  {"..", 0},
			"missing digits 6":  {".e", 0},
			"missing digits 7":  {"e1", 0},
			"missing digits 8":  {"+e", 0},
			"missing digits 9":  {"-e", 0},
			"missing digits 10": {"e+", 0},
			"missing digits 11": {"e-", 0},
			"missing digits 12": {"e.0", 0},
			"missing digits 13": {"e+1", 0},
			"missing digits 14": {"e-1", 0},
			"invalid char 1":    {"a", 0},
			"invalid char 2":    {"1a", 0},
			"invalid char 3":    {"1.a", 0},
			"invalid char 4":    {" 1", 0},
			"invalid char 5":    {" +1", 0},
			"invalid char 6":    {" -1", 0},
			"invalid char 7":    {"1 ", 0},
			"invalid char 8":    {"+1 ", 0},
			"invalid char 9":    {"-1 ", 0},
			"invalid char 10":   {" 1 ", 0},
			"invalid char 11":   {" + 1", 0},
			"invalid char 12":   {" - 1", 0},
			"invalid char 13":   {"1,1", 0},
			"missing exp 1":     {"0.e", 0},
			"missing exp 2":     {"1e", 0},
			"missing exp 3":     {"1ee", 0},
			"exp range 1":       {"1e-331", 0},
			"exp range 2":       {"1e331", 0},
			"double sign 1":     {"++1", 0},
			"double sign 2":     {"--1", 0},
			"double sign 3":     {"+-1", 0},
			"double sign 4":     {"-+1", 0},
			"double sign 5":     {"-1.-1", 0},
			"double sign 6":     {"1.1-", 0},
			"double sign 7":     {"1e--1", 0},
			"double sign 8":     {"1e-+1", 0},
			"double sign 9":     {"1e+-1", 0},
			"double sign 10":    {"1e++1", 0},
			"double sign 11":    {"1e-1-", 0},
			"double sign 12":    {"-1-", 0},
			"double dot 1":      {"1.1.1", 0},
			"double dot 2":      {"..1", 0},
			"double dot 3":      {"1..1", 0},
			"double dot 4":      {".1.1", 0},
			"double dot 5":      {"1.1.", 0},
			"double dot 6":      {".1.", 0},
			"special value 1":   {"Inf", 0},
			"special value 2":   {"-infinity", 0},
			"special value 3":   {"NaN", 0},
			"overflow 1":        {"-10000000000000000000", 0},
			"overflow 2":        {"-99999999999999999990", 0},
			"overflow 3":        {"10000000000000000000", 0},
			"overflow 4":        {"99999999999999999990", 0},
			"overflow 5":        {"123456789012345678901234567890123456789", 0},
			"many digits":       {"0.00000000000000000000000000000000000000000000000000000000000000000000000000000000000000000000000000000000000000000000000000000000000000000000000000000000000000000000000000000000000000000000000000000000000000000000000000000000000000000000000000000000000000000000000000000000000000000000000000000000000000000000000000000000000000000", 0},
			"scale 1":           {"0", MaxScale + 1},
			"scale 2":           {"10", MaxScale},
			"scale 3":           {"100", MaxScale - 1},
		}
		for name, tt := range tests {
			t.Run(name, func(t *testing.T) {
				_, err := ParseExact(tt.s, tt.scale)
				if err == nil {
					t.Errorf("ParseExact(%q, %v) did not fail", tt.s, tt.scale)
					return
				}
			})
		}
	})
}

func TestMustParse(t *testing.T) {
	t.Run("error", func(t *testing.T) {
		defer func() {
			if r := recover(); r == nil {
				t.Errorf("MustParse(\".\") did not panic")
			}
		}()
		MustParse(".")
	})
}

func TestDecimal_String(t *testing.T) {
	t.Run("success", func(t *testing.T) {
		tests := []struct {
			neg   bool
			coef  fint
			scale int
			want  string
		}{
			{true, maxCoef, 0, "-9999999999999999999"},
			{true, maxCoef, 1, "-999999999999999999.9"},
			{true, maxCoef, 2, "-99999999999999999.99"},
			{true, maxCoef, 3, "-9999999999999999.999"},
			{true, maxCoef, 19, "-0.9999999999999999999"},
			{true, 1, 0, "-1"},
			{true, 1, 1, "-0.1"},
			{true, 1, 2, "-0.01"},
			{true, 1, 19, "-0.0000000000000000001"},
			{false, 0, 0, "0"},
			{false, 0, 1, "0.0"},
			{false, 0, 2, "0.00"},
			{false, 0, 19, "0.0000000000000000000"},
			{false, 1, 0, "1"},
			{false, 1, 1, "0.1"},
			{false, 1, 2, "0.01"},
			{false, 1, 19, "0.0000000000000000001"},
			{false, maxCoef, 0, "9999999999999999999"},
			{false, maxCoef, 1, "999999999999999999.9"},
			{false, maxCoef, 2, "99999999999999999.99"},
			{false, maxCoef, 3, "9999999999999999.999"},
			{false, maxCoef, 19, "0.9999999999999999999"},

			// Exported constants
			{NegOne.neg, NegOne.coef, NegOne.Scale(), "-1"},
			{Zero.neg, Zero.coef, Zero.Scale(), "0"},
			{One.neg, One.coef, One.Scale(), "1"},
			{Two.neg, Two.coef, Two.Scale(), "2"},
			{Ten.neg, Ten.coef, Ten.Scale(), "10"},
			{Hundred.neg, Hundred.coef, Hundred.Scale(), "100"},
			{Thousand.neg, Thousand.coef, Thousand.Scale(), "1000"},
			{E.neg, E.coef, E.Scale(), "2.718281828459045235"},
			{Pi.neg, Pi.coef, Pi.Scale(), "3.141592653589793238"},
		}
		for _, tt := range tests {
			d, err := newSafe(tt.neg, tt.coef, tt.scale)
			if err != nil {
				t.Errorf("newDecimal(%v, %v, %v) failed: %v", tt.neg, tt.coef, tt.scale, err)
				continue
			}
			got := d.String()
			if got != tt.want {
				t.Errorf("newDecimal(%v, %v, %v).String() = %q, want %q", tt.neg, tt.coef, tt.scale, got, tt.want)
			}
		}
	})
}

func TestParseBCD(t *testing.T) {
	t.Run("success", func(t *testing.T) {
		tests := []struct {
			bcd  []byte
			want string
		}{
			{[]byte{0x99, 0x99, 0x99, 0x99, 0x99, 0x99, 0x99, 0x99, 0x99, 0x9d, 0x00}, "-9999999999999999999"},
			{[]byte{0x99, 0x99, 0x99, 0x99, 0x99, 0x99, 0x99, 0x99, 0x99, 0x9d, 0x01}, "-999999999999999999.9"},
			{[]byte{0x99, 0x99, 0x99, 0x99, 0x99, 0x99, 0x99, 0x99, 0x99, 0x9d, 0x02}, "-99999999999999999.99"},
			{[]byte{0x99, 0x99, 0x99, 0x99, 0x99, 0x99, 0x99, 0x99, 0x99, 0x9d, 0x03}, "-9999999999999999.999"},
			{[]byte{0x99, 0x99, 0x99, 0x99, 0x99, 0x99, 0x99, 0x99, 0x99, 0x9d, 0x19}, "-0.9999999999999999999"},
			{[]byte{0x1d, 0x00}, "-1"},
			{[]byte{0x1d, 0x01}, "-0.1"},
			{[]byte{0x1d, 0x02}, "-0.01"},
			{[]byte{0x1d, 0x19}, "-0.0000000000000000001"},
			{[]byte{0x0c, 0x00}, "0"},
			{[]byte{0x0c, 0x01}, "0.0"},
			{[]byte{0x0c, 0x02}, "0.00"},
			{[]byte{0x0c, 0x19}, "0.0000000000000000000"},
			{[]byte{0x1c, 0x00}, "1"},
			{[]byte{0x1c, 0x01}, "0.1"},
			{[]byte{0x1c, 0x02}, "0.01"},
			{[]byte{0x1c, 0x19}, "0.0000000000000000001"},
			{[]byte{0x99, 0x99, 0x99, 0x99, 0x99, 0x99, 0x99, 0x99, 0x99, 0x9c, 0x00}, "9999999999999999999"},
			{[]byte{0x99, 0x99, 0x99, 0x99, 0x99, 0x99, 0x99, 0x99, 0x99, 0x9c, 0x01}, "999999999999999999.9"},
			{[]byte{0x99, 0x99, 0x99, 0x99, 0x99, 0x99, 0x99, 0x99, 0x99, 0x9c, 0x02}, "99999999999999999.99"},
			{[]byte{0x99, 0x99, 0x99, 0x99, 0x99, 0x99, 0x99, 0x99, 0x99, 0x9c, 0x03}, "9999999999999999.999"},
			{[]byte{0x99, 0x99, 0x99, 0x99, 0x99, 0x99, 0x99, 0x99, 0x99, 0x9c, 0x19}, "0.9999999999999999999"},

			// Exported constants
			{[]byte{0x1d, 0x00}, NegOne.String()},
			{[]byte{0x0c, 0x00}, Zero.String()},
			{[]byte{0x1c, 0x00}, One.String()},
			{[]byte{0x2c, 0x00}, Two.String()},
			{[]byte{0x01, 0x0c, 0x00}, Ten.String()},
			{[]byte{0x10, 0x0c, 0x00}, Hundred.String()},
			{[]byte{0x01, 0x00, 0x0c, 0x00}, Thousand.String()},
			{[]byte{0x27, 0x18, 0x28, 0x18, 0x28, 0x45, 0x90, 0x45, 0x23, 0x5c, 0x18}, E.String()},
			{[]byte{0x31, 0x41, 0x59, 0x26, 0x53, 0x58, 0x97, 0x93, 0x23, 0x8c, 0x18}, Pi.String()},
		}
		for _, tt := range tests {
			got, err := parseBCD(tt.bcd)
			if err != nil {
				t.Errorf("parseBCD(% x) failed: %v", tt.bcd, err)
				continue
			}
			want := MustParse(tt.want)
			if got != want {
				t.Errorf("parseBCD(% x) = %q, want %q", tt.bcd, got, want)
			}
		}
	})

	t.Run("error", func(t *testing.T) {
		tests := map[string][]byte{
			"empty":              {},
			"invalid nibble 1":   {0x0f},
			"invalid nibble 2":   {0xf0},
			"invalid nibble 3":   {0x0c, 0x0f},
			"invalid nibble 4":   {0x0c, 0xf0},
			"decimal overflow 1": {0x09, 0x99, 0x99, 0x99, 0x99, 0x99, 0x99, 0x99, 0x99, 0x99, 0x9d, 0x00},
			"decimal overflow 2": {0x99, 0x99, 0x99, 0x99, 0x99, 0x99, 0x99, 0x99, 0x99, 0x99, 0x9d, 0x00},
			"no sign":            {0x00},
			"scale overflow":     {0x0c, 0x00, 0x00},
		}
		for name, tt := range tests {
			t.Run(name, func(t *testing.T) {
				_, err := parseBCD(tt)
				if err == nil {
					t.Errorf("parseBCD(% x) did not fail", tt)
				}
			})
		}
	})
}

func TestDecimal_BCD(t *testing.T) {
	t.Run("success", func(t *testing.T) {
		tests := []struct {
			d    string
			want []byte
		}{
			{"-9999999999999999999", []byte{0x99, 0x99, 0x99, 0x99, 0x99, 0x99, 0x99, 0x99, 0x99, 0x9d, 0x00}},
			{"-999999999999999999.9", []byte{0x99, 0x99, 0x99, 0x99, 0x99, 0x99, 0x99, 0x99, 0x99, 0x9d, 0x01}},
			{"-99999999999999999.99", []byte{0x99, 0x99, 0x99, 0x99, 0x99, 0x99, 0x99, 0x99, 0x99, 0x9d, 0x02}},
			{"-9999999999999999.999", []byte{0x99, 0x99, 0x99, 0x99, 0x99, 0x99, 0x99, 0x99, 0x99, 0x9d, 0x03}},
			{"-0.9999999999999999999", []byte{0x99, 0x99, 0x99, 0x99, 0x99, 0x99, 0x99, 0x99, 0x99, 0x9d, 0x19}},
			{"-1", []byte{0x1d, 0x00}},
			{"-0.1", []byte{0x1d, 0x01}},
			{"-0.01", []byte{0x1d, 0x02}},
			{"-0.0000000000000000001", []byte{0x1d, 0x19}},
			{"0", []byte{0x0c, 0x00}},
			{"0.0", []byte{0x0c, 0x01}},
			{"0.00", []byte{0x0c, 0x02}},
			{"0.0000000000000000000", []byte{0x0c, 0x19}},
			{"1", []byte{0x1c, 0x00}},
			{"0.1", []byte{0x1c, 0x01}},
			{"0.01", []byte{0x1c, 0x02}},
			{"0.0000000000000000001", []byte{0x1c, 0x19}},
			{"9999999999999999999", []byte{0x99, 0x99, 0x99, 0x99, 0x99, 0x99, 0x99, 0x99, 0x99, 0x9c, 0x00}},
			{"999999999999999999.9", []byte{0x99, 0x99, 0x99, 0x99, 0x99, 0x99, 0x99, 0x99, 0x99, 0x9c, 0x01}},
			{"99999999999999999.99", []byte{0x99, 0x99, 0x99, 0x99, 0x99, 0x99, 0x99, 0x99, 0x99, 0x9c, 0x02}},
			{"9999999999999999.999", []byte{0x99, 0x99, 0x99, 0x99, 0x99, 0x99, 0x99, 0x99, 0x99, 0x9c, 0x03}},
			{"0.9999999999999999999", []byte{0x99, 0x99, 0x99, 0x99, 0x99, 0x99, 0x99, 0x99, 0x99, 0x9c, 0x19}},

			// Exported constants
			{NegOne.String(), []byte{0x1d, 0x00}},
			{Zero.String(), []byte{0x0c, 0x00}},
			{One.String(), []byte{0x1c, 0x00}},
			{Two.String(), []byte{0x2c, 0x00}},
			{Ten.String(), []byte{0x01, 0x0c, 0x00}},
			{Hundred.String(), []byte{0x10, 0x0c, 0x00}},
			{Thousand.String(), []byte{0x01, 0x00, 0x0c, 0x00}},
			{E.String(), []byte{0x27, 0x18, 0x28, 0x18, 0x28, 0x45, 0x90, 0x45, 0x23, 0x5c, 0x18}},
			{Pi.String(), []byte{0x31, 0x41, 0x59, 0x26, 0x53, 0x58, 0x97, 0x93, 0x23, 0x8c, 0x18}},
		}
		for _, tt := range tests {
			d, err := Parse(tt.d)
			if err != nil {
				t.Errorf("Parse(%q) failed: %v", tt.d, err)
				continue
			}
			got := d.bcd()
			if !bytes.Equal(got, tt.want) {
				t.Errorf("Parse(%q).bcd() = % x, want % x", tt.d, got, tt.want)
			}
		}
	})
}

func TestDecimal_Float64(t *testing.T) {
	tests := []struct {
		d         string
		wantFloat float64
		wantOk    bool
	}{
		{"9999999999999999999", 9999999999999999999, true},
		{"1000000000000000000", 1000000000000000000, true},
		{"1", 1, true},
		{"0.9999999999999999999", 0.9999999999999999999, true},
		{"0.0000000000000000001", 0.0000000000000000001, true},

		{"-9999999999999999999", -9999999999999999999, true},
		{"-1000000000000000000", -1000000000000000000, true},
		{"-1", -1, true},
		{"-0.9999999999999999999", -0.9999999999999999999, true},
		{"-0.0000000000000000001", -0.0000000000000000001, true},
	}
	for _, tt := range tests {
		d := MustParse(tt.d)
		gotFloat, gotOk := d.Float64()
		if gotFloat != tt.wantFloat || gotOk != tt.wantOk {
			t.Errorf("%q.Float64() = [%v %v], want [%v %v]", d, gotFloat, gotOk, tt.wantFloat, tt.wantOk)
		}
	}
}

func TestDecimal_Int64(t *testing.T) {
	tests := []struct {
		d                   string
		scale               int
		wantWhole, wantFrac int64
		wantOk              bool
	}{
		// Zeros
		{"0", 0, 0, 0, true},
		{"0.0", 1, 0, 0, true},
		{"00.0", 1, 0, 0, true},
		{"0.00", 2, 0, 0, true},

		// Powers of 10
		{"1000", 0, 1000, 0, true},
		{"100", 0, 100, 0, true},
		{"10", 0, 10, 0, true},
		{"1", 0, 1, 0, true},
		{"0.1", 1, 0, 1, true},
		{"0.01", 2, 0, 1, true},
		{"0.001", 3, 0, 1, true},
		{"0.0001", 4, 0, 1, true},
		{"0.10", 2, 0, 10, true},
		{"0.100", 3, 0, 100, true},
		{"0.1000", 4, 0, 1000, true},

		// Signs
		{"0.1", 1, 0, 1, true},
		{"1.0", 1, 1, 0, true},
		{"1.1", 1, 1, 1, true},
		{"-0.1", 1, 0, -1, true},
		{"-1.0", 1, -1, 0, true},
		{"-1.1", 1, -1, -1, true},

		// Rounding
		{"5", 0, 5, 0, true},
		{"5", 1, 5, 0, true},
		{"5", 2, 5, 0, true},
		{"5", 3, 5, 0, true},
		{"0.5", 0, 0, 0, true},
		{"0.5", 1, 0, 5, true},
		{"0.5", 2, 0, 50, true},
		{"0.5", 3, 0, 500, true},
		{"0.05", 0, 0, 0, true},
		{"0.05", 1, 0, 0, true},
		{"0.05", 2, 0, 5, true},
		{"0.05", 3, 0, 50, true},
		{"0.005", 0, 0, 0, true},
		{"0.005", 1, 0, 0, true},
		{"0.005", 2, 0, 0, true},
		{"0.005", 3, 0, 5, true},
		{"0.51", 0, 1, 0, true},
		{"0.051", 1, 0, 1, true},
		{"0.0051", 2, 0, 1, true},
		{"0.00051", 3, 0, 1, true},
		{"0.9", 0, 1, 0, true},
		{"0.9", 1, 0, 9, true},
		{"0.9", 2, 0, 90, true},
		{"0.9", 3, 0, 900, true},
		{"0.9999999999999999999", 0, 1, 0, true},
		{"0.9999999999999999999", 1, 1, 0, true},
		{"0.9999999999999999999", 2, 1, 0, true},
		{"0.9999999999999999999", 3, 1, 0, true},

		// Edge cases
		{"9223372036854775807", 0, 9223372036854775807, 0, true},
		{"-9223372036854775808", 0, -9223372036854775808, 0, true},
		{"922337203685477580.8", 1, 922337203685477580, 8, true},
		{"-922337203685477580.9", 1, -922337203685477580, -9, true},
		{"9.223372036854775808", 18, 9, 223372036854775808, true},
		{"-9.223372036854775809", 18, -9, -223372036854775809, true},
		{"0.9223372036854775807", 19, 0, 9223372036854775807, true},
		{"-0.9223372036854775808", 19, 0, -9223372036854775808, true},

		// Failures
		{"9223372036854775808", 0, 0, 0, false},
		{"-9223372036854775809", 0, 0, 0, false},
		{"0.9223372036854775808", 19, 0, 0, false},
		{"-0.9223372036854775809", 19, 0, 0, false},
		{"9999999999999999999", 0, 0, 0, false},
		{"-9999999999999999999", 0, 0, 0, false},
		{"0.9999999999999999999", 19, 0, 0, false},
		{"-0.9999999999999999999", 19, 0, 0, false},
		{"0.1", -1, 0, 0, false},
		{"0.1", 20, 0, 0, false},
	}
	for _, tt := range tests {
		d := MustParse(tt.d)
		gotWhole, gotFrac, gotOk := d.Int64(tt.scale)
		if gotWhole != tt.wantWhole || gotFrac != tt.wantFrac || gotOk != tt.wantOk {
			t.Errorf("%q.Int64(%v) = [%v %v %v], want [%v %v %v]", d, tt.scale, gotWhole, gotFrac, gotOk, tt.wantWhole, tt.wantFrac, tt.wantOk)
		}
	}
}

func TestDecimal_Scan(t *testing.T) {
	t.Run("float64", func(t *testing.T) {
		tests := []struct {
			f    float64
			want string
		}{
			{1e-20, "0.0000000000000000000"},
			{1e-19, "0.0000000000000000001"},
			{1e-5, "0.00001"},
			{1e-4, "0.0001"},
			{1e-3, "0.001"},
			{1e-2, "0.01"},
			{1e-1, "0.1"},
			{1e0, "1"},
			{1e1, "10"},
			{1e2, "100"},
			{1e3, "1000"},
			{1e4, "10000"},
			{1e5, "100000"},
			{1e18, "1000000000000000000"},
		}
		for _, tt := range tests {
			got := Decimal{}
			err := got.Scan(tt.f)
			if err != nil {
				t.Errorf("Scan(1.23456) failed: %v", err)
				continue
			}
			want := MustParse(tt.want)
			if got != want {
				t.Errorf("Scan(%v) = %v, want %v", tt.f, got, want)
			}
		}
	})

	t.Run("int64", func(t *testing.T) {
		tests := []struct {
			i    int64
			want string
		}{
			{math.MinInt64, "-9223372036854775808"},
			{0, "0"},
			{math.MaxInt64, "9223372036854775807"},
		}
		for _, tt := range tests {
			got := Decimal{}
			err := got.Scan(tt.i)
			if err != nil {
				t.Errorf("Scan(%v) failed: %v", tt.i, err)
				continue
			}
			want := MustParse(tt.want)
			if got != want {
				t.Errorf("Scan(%v) = %v, want %v", tt.i, got, want)
			}
		}
	})

	t.Run("[]byte", func(t *testing.T) {
		tests := []struct {
			b    []byte
			want string
		}{
			{[]byte("-9223372036854775808"), "-9223372036854775808"},
			{[]byte("0"), "0"},
			{[]byte("9223372036854775807"), "9223372036854775807"},
		}
		for _, tt := range tests {
			got := Decimal{}
			err := got.Scan(tt.b)
			if err != nil {
				t.Errorf("Scan(%v) failed: %v", tt.b, err)
				continue
			}
			want := MustParse(tt.want)
			if got != want {
				t.Errorf("Scan(%v) = %v, want %v", tt.b, got, want)
			}
		}
	})

	t.Run("error", func(t *testing.T) {
		tests := []any{
			int8(123),
			int16(123),
			int32(123),
			int(123),
			uint8(123),
			uint16(123),
			uint32(123),
			uint(123),
			uint64(123),
			float32(123),
			nil,
		}
		for _, tt := range tests {
			got := Decimal{}
			err := got.Scan(tt)
			if err == nil {
				t.Errorf("Scan(%v) did not fail", tt)
			}
		}
	})
}

func TestDecimal_Format(t *testing.T) {
	tests := []struct {
		d, format, want string
	}{
		// %T verb
		{"12.34", "%T", "decimal.Decimal"},

		// %q verb
		{"12.34", "%q", "\"12.34\""},
		{"12.34", "%+q", "\"+12.34\""},
		{"12.34", "%.6q", "\"12.34\""}, // precision is ignored
		{"12.34", "%7q", "\"12.34\""},
		{"12.34", "%8q", " \"12.34\""},
		{"12.34", "%9q", "  \"12.34\""},
		{"12.34", "%10q", "   \"12.34\""},
		{"12.34", "%010q", "\"00012.34\""},
		{"12.34", "%+10q", "  \"+12.34\""},
		{"12.34", "%-10q", "\"12.34\"   "},

		// %s verb
		{"12.34", "%s", "12.34"},
		{"12.34", "%+s", "+12.34"},
		{"12.34", "%.6s", "12.34"}, // precision is ignored
		{"12.34", "%7s", "  12.34"},
		{"12.34", "%8s", "   12.34"},
		{"12.34", "%9s", "    12.34"},
		{"12.34", "%10s", "     12.34"},
		{"12.34", "%010s", "0000012.34"},
		{"12.34", "%+10s", "    +12.34"},
		{"12.34", "%-10s", "12.34     "},

		// %v verb
		{"12.34", "%v", "12.34"},
		{"12.34", "% v", " 12.34"},
		{"12.34", "%+v", "+12.34"},
		{"12.34", "%.6v", "12.34"}, // precision is ignored
		{"12.34", "%7v", "  12.34"},
		{"12.34", "%8v", "   12.34"},
		{"12.34", "%9v", "    12.34"},
		{"12.34", "%10v", "     12.34"},
		{"12.34", "%010v", "0000012.34"},
		{"12.34", "%+10v", "    +12.34"},
		{"12.34", "%-10v", "12.34     "},

		// %k verb
		{"12.34", "%k", "1234%"},
		{"12.34", "%+k", "+1234%"},
		{"12.34", "%.1k", "1234.0%"},
		{"12.34", "%.2k", "1234.00%"},
		{"12.34", "%.3k", "1234.000%"},
		{"12.34", "%.4k", "1234.0000%"},
		{"12.34", "%.5k", "1234.00000%"},
		{"12.34", "%.6k", "1234.000000%"},
		{"12.34", "%7k", "  1234%"},
		{"12.34", "%8k", "   1234%"},
		{"12.34", "%9k", "    1234%"},
		{"12.34", "%10k", "     1234%"},
		{"12.34", "%010k", "000001234%"},
		{"12.34", "%+10k", "    +1234%"},
		{"12.34", "%-10k", "1234%     "},
		{"2.3", "%k", "230%"},
		{"0.23", "%k", "23%"},
		{"0.023", "%k", "2.3%"},
		{"2.30", "%k", "230%"},
		{"0.230", "%k", "23.0%"},
		{"0.0230", "%k", "2.30%"},
		{"2.300", "%k", "230.0%"},
		{"0.2300", "%k", "23.00%"},
		{"0.02300", "%k", "2.300%"},

		// %f verb
		{"12.34", "%f", "12.34"},
		{"12.34", "%+f", "+12.34"},
		{"12.34", "%.1f", "12.3"},
		{"12.34", "%.2f", "12.34"},
		{"12.34", "%.3f", "12.340"},
		{"12.34", "%.4f", "12.3400"},
		{"12.34", "%.5f", "12.34000"},
		{"12.34", "%.6f", "12.340000"},
		{"12.34", "%7f", "  12.34"},
		{"12.34", "%8f", "   12.34"},
		{"12.34", "%9f", "    12.34"},
		{"12.34", "%10f", "     12.34"},
		{"12.34", "%010f", "0000012.34"},
		{"12.34", "%+10f", "    +12.34"},
		{"12.34", "%-10f", "12.34     "},
		{"12.34", "%.1f", "12.3"},
		{"0", "%.2f", "0.00"},
		{"0", "%5.2f", " 0.00"},
		{"9.996208266660", "%.2f", "10.00"},
		{"0.9996208266660", "%.2f", "1.00"},
		{"0.09996208266660", "%.2f", "0.10"},
		{"0.009996208266660", "%.2f", "0.01"},
		{"500.44", "%6.1f", " 500.4"},
		{"-404.040", "%-010.f", "-404      "},
		{"-404.040", "%-10.f", "-404      "},
		{"1", "%.20f", "1.00000000000000000000"},
		{"1.000000000000000000", "%.20f", "1.00000000000000000000"},
		{"9999999999999999999", "%.1f", "9999999999999999999.0"},
		{"9999999999999999999", "%.2f", "9999999999999999999.00"},
		{"9999999999999999999", "%.3f", "9999999999999999999.000"},

		// Wrong verbs
		{"12.34", "%b", "%!b(decimal.Decimal=12.34)"},
		{"12.34", "%e", "%!e(decimal.Decimal=12.34)"},
		{"12.34", "%E", "%!E(decimal.Decimal=12.34)"},
		{"12.34", "%g", "%!g(decimal.Decimal=12.34)"},
		{"12.34", "%G", "%!G(decimal.Decimal=12.34)"},
		{"12.34", "%x", "%!x(decimal.Decimal=12.34)"},
		{"12.34", "%X", "%!X(decimal.Decimal=12.34)"},

		// Errors
		{"9999999999999999999", "%k", "%!k(PANIC=Format method: formatting percent: computing [9999999999999999999 * 100]: the integer part of a decimal.Decimal can have at most 19 digits, but it has 21 digits: decimal overflow)"},
	}
	for _, tt := range tests {
		d := MustParse(tt.d)
		got := fmt.Sprintf(tt.format, d)
		if got != tt.want {
			t.Errorf("fmt.Sprintf(%q, %q) = %q, want %q", tt.format, tt.d, got, tt.want)
		}
	}
}

func TestDecimal_Prec(t *testing.T) {
	tests := []struct {
		d    string
		want int
	}{
		{"0000", 0},
		{"000", 0},
		{"00", 0},
		{"0", 0},
		{"0.000", 0},
		{"0.00", 0},
		{"0.0", 0},
		{"0", 0},
		{"0.0000000000000000001", 1},
		{"0.000000000000000001", 1},
		{"0.00000000000000001", 1},
		{"0.0000000000000001", 1},
		{"0.000000000000001", 1},
		{"0.00000000000001", 1},
		{"0.0000000000001", 1},
		{"0.000000000001", 1},
		{"0.00000000001", 1},
		{"0.0000000001", 1},
		{"0.000000001", 1},
		{"0.00000001", 1},
		{"0.0000001", 1},
		{"0.000001", 1},
		{"0.00001", 1},
		{"0.0001", 1},
		{"0.001", 1},
		{"0.01", 1},
		{"0.1", 1},
		{"1", 1},
		{"0.1000000000000000000", 19},
		{"0.100000000000000000", 18},
		{"0.10000000000000000", 17},
		{"0.1000000000000000", 16},
		{"0.100000000000000", 15},
		{"0.10000000000000", 14},
		{"0.1000000000000", 13},
		{"0.100000000000", 12},
		{"0.10000000000", 11},
		{"0.1000000000", 10},
		{"0.100000000", 9},
		{"0.10000000", 8},
		{"0.1000000", 7},
		{"0.100000", 6},
		{"0.10000", 5},
		{"0.1000", 4},
		{"0.100", 3},
		{"0.10", 2},
		{"0.1", 1},
		{"1", 1},
		{"10", 2},
		{"100", 3},
		{"1000", 4},
		{"10000", 5},
		{"100000", 6},
		{"1000000", 7},
		{"10000000", 8},
		{"100000000", 9},
		{"1000000000", 10},
		{"10000000000", 11},
		{"100000000000", 12},
		{"1000000000000", 13},
		{"10000000000000", 14},
		{"100000000000000", 15},
		{"1000000000000000", 16},
		{"10000000000000000", 17},
		{"100000000000000000", 18},
		{"1000000000000000000", 19},
	}
	for _, tt := range tests {
		d := MustParse(tt.d)
		got := d.Prec()
		if got != tt.want {
			t.Errorf("%q.Prec() = %v, want %v", tt.d, got, tt.want)
		}
	}
}

func TestDecimal_Rescale(t *testing.T) {
	tests := []struct {
		d     string
		scale int
		want  string
	}{
		// Zeros
		{"0", 0, "0"},
		{"0", 1, "0.0"},
		{"0", 2, "0.00"},
		{"0", 19, "0.0000000000000000000"},
		{"0.0", 1, "0.0"},
		{"0.00", 2, "0.00"},
		{"0.000000000", 19, "0.0000000000000000000"},
		{"0.000000000", 0, "0"},
		{"0.000000000", 1, "0.0"},
		{"0.000000000", 2, "0.00"},

		// Tests from GDA
		{"2.17", 0, "2"},
		{"2.17", 1, "2.2"},
		{"2.17", 2, "2.17"},
		{"2.17", 9, "2.170000000"},
		{"1.2345", 2, "1.23"},
		{"1.2355", 2, "1.24"},
		{"1.2345", 9, "1.234500000"},
		{"9.9999", 2, "10.00"},
		{"0.0001", 2, "0.00"},
		{"0.001", 2, "0.00"},
		{"0.009", 2, "0.01"},

		// Some extra tests
		{"0.03", 2, "0.03"},
		{"0.02", 2, "0.02"},
		{"0.01", 2, "0.01"},
		{"0.00", 2, "0.00"},
		{"-0.01", 2, "-0.01"},
		{"-0.02", 2, "-0.02"},
		{"-0.03", 2, "-0.03"},
		{"0.0049", 2, "0.00"},
		{"0.0051", 2, "0.01"},
		{"0.0149", 2, "0.01"},
		{"0.0151", 2, "0.02"},
		{"-0.0049", 2, "0.00"},
		{"-0.0051", 2, "-0.01"},
		{"-0.0149", 2, "-0.01"},
		{"-0.0151", 2, "-0.02"},
		{"0.0050", 2, "0.00"},
		{"0.0150", 2, "0.02"},
		{"0.0250", 2, "0.02"},
		{"0.0350", 2, "0.04"},
		{"-0.0050", 2, "0.00"},
		{"-0.0150", 2, "-0.02"},
		{"-0.0250", 2, "-0.02"},
		{"-0.0350", 2, "-0.04"},
		{"3.0448", 2, "3.04"},
		{"3.0450", 2, "3.04"},
		{"3.0452", 2, "3.05"},
		{"3.0956", 2, "3.10"},

		// Tests from Wikipedia
		{"1.8", 0, "2"},
		{"1.5", 0, "2"},
		{"1.2", 0, "1"},
		{"0.8", 0, "1"},
		{"0.5", 0, "0"},
		{"0.2", 0, "0"},
		{"-0.2", 0, "0"},
		{"-0.5", 0, "0"},
		{"-0.8", 0, "-1"},
		{"-1.2", 0, "-1"},
		{"-1.5", 0, "-2"},
		{"-1.8", 0, "-2"},

		// Negative scale
		{"1000000000000000000", -1, "1000000000000000000"},

		// Padding overflow
		{"1000000000000000000", 1, "1000000000000000000"},
		{"100000000000000000", 2, "100000000000000000.0"},
		{"10000000000000000", 3, "10000000000000000.00"},
		{"1000000000000000", 4, "1000000000000000.000"},
		{"100000000000000", 5, "100000000000000.0000"},
		{"10000000000000", 6, "10000000000000.00000"},
		{"1000000000000", 7, "1000000000000.000000"},
		{"1", 19, "1.000000000000000000"},
		{"0", 20, "0.0000000000000000000"},
	}
	for _, tt := range tests {
		d := MustParse(tt.d)
		got := d.Rescale(tt.scale)
		want := MustParse(tt.want)
		if got != want {
			t.Errorf("%q.Rescale(%v) = %q, want %q", d, tt.scale, got, want)
		}
	}
}

func TestDecimal_Quantize(t *testing.T) {
	tests := []struct {
		d, e, want string
	}{
		{"0", "0", "0"},
		{"0", "0.0", "0.0"},
		{"0.0", "0", "0"},
		{"0.0", "0.0", "0.0"},

		{"0.0078", "0.00001", "0.00780"},
		{"0.0078", "0.0001", "0.0078"},
		{"0.0078", "0.001", "0.008"},
		{"0.0078", "0.01", "0.01"},
		{"0.0078", "0.1", "0.0"},
		{"0.0078", "1", "0"},

		{"-0.0078", "0.00001", "-0.00780"},
		{"-0.0078", "0.0001", "-0.0078"},
		{"-0.0078", "0.001", "-0.008"},
		{"-0.0078", "0.01", "-0.01"},
		{"-0.0078", "0.1", "0.0"},
		{"-0.0078", "1", "0"},

		{"0.6666666", "0.1", "0.7"},
		{"9.9999", "1.00", "10.00"},
	}
	for _, tt := range tests {
		d := MustParse(tt.d)
		e := MustParse(tt.e)
		got := d.Quantize(e)
		want := MustParse(tt.want)
		if got != want {
			t.Errorf("%q.Quantize(%q) = %q, want %q", d, e, got, want)
		}
	}
}

func TestDecimal_Pad(t *testing.T) {
	tests := []struct {
		d     string
		scale int
		want  string
	}{
		// Zeros
		{"0", 0, "0"},
		{"0", 1, "0.0"},
		{"0", 2, "0.00"},
		{"0", 19, "0.0000000000000000000"},
		{"0", 20, "0.0000000000000000000"},
		{"0.000000000", 0, "0.000000000"},
		{"0.000000000", 1, "0.000000000"},
		{"0.000000000", 2, "0.000000000"},
		{"0.000000000", 19, "0.0000000000000000000"},
		{"0.000000000", 20, "0.0000000000000000000"},

		// Tests from GDA
		{"2.17", 0, "2.17"},
		{"2.17", 1, "2.17"},
		{"2.17", 2, "2.17"},
		{"2.17", 9, "2.170000000"},
		{"1.2345", 2, "1.2345"},
		{"1.2355", 2, "1.2355"},
		{"1.2345", 9, "1.234500000"},
		{"9.9999", 2, "9.9999"},
		{"0.0001", 2, "0.0001"},
		{"0.001", 2, "0.001"},
		{"0.009", 2, "0.009"},

		// Negative scale
		{"1000000000000000000", -1, "1000000000000000000"},

		// Padding overflow
		{"1000000000000000000", 1, "1000000000000000000"},
		{"100000000000000000", 2, "100000000000000000.0"},
		{"10000000000000000", 3, "10000000000000000.00"},
		{"1000000000000000", 4, "1000000000000000.000"},
		{"100000000000000", 5, "100000000000000.0000"},
		{"10000000000000", 6, "10000000000000.00000"},
		{"1000000000000", 7, "1000000000000.000000"},
		{"-0.0000000000032", 63, "-0.0000000000032000000"},
	}
	for _, tt := range tests {
		d := MustParse(tt.d)
		got := d.Pad(tt.scale)
		want := MustParse(tt.want)
		if got != want {
			t.Errorf("%q.Pad(%v) = %q, want %q", d, tt.scale, got, want)
		}
	}
}

func TestDecimal_Round(t *testing.T) {
	tests := []struct {
		d     string
		scale int
		want  string
	}{
		// Zeros
		{"0", -1, "0"},
		{"0", 0, "0"},
		{"0", 1, "0"},
		{"0", 2, "0"},
		{"0", 19, "0"},
		{"0.0", 1, "0.0"},
		{"0.00", 2, "0.00"},
		{"0.000000000", 19, "0.000000000"},
		{"0.000000000", 0, "0"},
		{"0.000000000", 1, "0.0"},
		{"0.000000000", 2, "0.00"},

		// Tests from GDA
		{"2.17", -1, "2"},
		{"2.17", 0, "2"},
		{"2.17", 1, "2.2"},
		{"2.17", 2, "2.17"},
		{"2.17", 9, "2.17"},
		{"1.2345", 2, "1.23"},
		{"1.2355", 2, "1.24"},
		{"1.2345", 9, "1.2345"},
		{"9.9999", 2, "10.00"},
		{"0.0001", 2, "0.00"},
		{"0.001", 2, "0.00"},
		{"0.009", 2, "0.01"},

		// Some extra tests
		{"0.03", 2, "0.03"},
		{"0.02", 2, "0.02"},
		{"0.01", 2, "0.01"},
		{"0.00", 2, "0.00"},
		{"-0.01", 2, "-0.01"},
		{"-0.02", 2, "-0.02"},
		{"-0.03", 2, "-0.03"},
		{"0.0049", 2, "0.00"},
		{"0.0050", 2, "0.00"},
		{"0.0051", 2, "0.01"},
		{"0.0149", 2, "0.01"},
		{"0.0150", 2, "0.02"},
		{"0.0151", 2, "0.02"},
		{"0.0250", 2, "0.02"},
		{"0.0350", 2, "0.04"},
		{"-0.0049", 2, "0.00"},
		{"-0.0051", 2, "-0.01"},
		{"-0.0050", 2, "0.00"},
		{"-0.0149", 2, "-0.01"},
		{"-0.0151", 2, "-0.02"},
		{"-0.0150", 2, "-0.02"},
		{"-0.0250", 2, "-0.02"},
		{"-0.0350", 2, "-0.04"},
		{"3.0448", 2, "3.04"},
		{"3.0450", 2, "3.04"},
		{"3.0452", 2, "3.05"},
		{"3.0956", 2, "3.10"},

		// Tests from Wikipedia
		{"1.8", 0, "2"},
		{"1.5", 0, "2"},
		{"1.2", 0, "1"},
		{"0.8", 0, "1"},
		{"0.5", 0, "0"},
		{"0.2", 0, "0"},
		{"-0.2", 0, "0"},
		{"-0.5", 0, "0"},
		{"-0.8", 0, "-1"},
		{"-1.2", 0, "-1"},
		{"-1.5", 0, "-2"},
		{"-1.8", 0, "-2"},
	}
	for _, tt := range tests {
		d := MustParse(tt.d)
		got := d.Round(tt.scale)
		want := MustParse(tt.want)
		if got != want {
			t.Errorf("%q.Round(%v) = %q, want %q", d, tt.scale, got, want)
		}
	}
}

func TestDecimal_Trunc(t *testing.T) {
	tests := []struct {
		d     string
		scale int
		want  string
	}{
		// Zeros
		{"0", -1, "0"},
		{"0", 0, "0"},
		{"0", 1, "0"},
		{"0", 2, "0"},
		{"0", 19, "0"},
		{"0.0", 1, "0.0"},
		{"0.00", 2, "0.00"},
		{"0.000000000", 19, "0.000000000"},
		{"0.000000000", 0, "0"},
		{"0.000000000", 1, "0.0"},
		{"0.000000000", 2, "0.00"},

		// Tests from GDA
		{"2.17", 0, "2"},
		{"2.17", 1, "2.1"},
		{"2.17", 2, "2.17"},
		{"2.17", 9, "2.17"},
		{"1.2345", 2, "1.23"},
		{"1.2355", 2, "1.23"},
		{"1.2345", 9, "1.2345"},
		{"9.9999", 2, "9.99"},
		{"0.0001", 2, "0.00"},
		{"0.001", 2, "0.00"},
		{"0.009", 2, "0.00"},

		// Some extra tests
		{"0.03", 2, "0.03"},
		{"0.02", 2, "0.02"},
		{"0.01", 2, "0.01"},
		{"0.00", 2, "0.00"},
		{"-0.01", 2, "-0.01"},
		{"-0.02", 2, "-0.02"},
		{"-0.03", 2, "-0.03"},
		{"0.0049", 2, "0.00"},
		{"0.0051", 2, "0.00"},
		{"0.0149", 2, "0.01"},
		{"0.0151", 2, "0.01"},
		{"-0.0049", 2, "0.00"},
		{"-0.0051", 2, "-0.00"},
		{"-0.0149", 2, "-0.01"},
		{"-0.0151", 2, "-0.01"},
		{"0.0050", 2, "0.00"},
		{"0.0150", 2, "0.01"},
		{"0.0250", 2, "0.02"},
		{"0.0350", 2, "0.03"},
		{"-0.0050", 2, "0.00"},
		{"-0.0150", 2, "-0.01"},
		{"-0.0250", 2, "-0.02"},
		{"-0.0350", 2, "-0.03"},
		{"3.0448", 2, "3.04"},
		{"3.0450", 2, "3.04"},
		{"3.0452", 2, "3.04"},
		{"3.0956", 2, "3.09"},

		// Tests from Wikipedia
		{"1.8", 0, "1"},
		{"1.5", 0, "1"},
		{"1.2", 0, "1"},
		{"0.8", 0, "0"},
		{"0.5", 0, "0"},
		{"0.2", 0, "0"},
		{"-0.2", 0, "0"},
		{"-0.5", 0, "0"},
		{"-0.8", 0, "0"},
		{"-1.2", 0, "-1"},
		{"-1.5", 0, "-1"},
		{"-1.8", 0, "-1"},
	}
	for _, tt := range tests {
		d := MustParse(tt.d)
		got := d.Trunc(tt.scale)
		want := MustParse(tt.want)
		if got != want {
			t.Errorf("%q.Trunc(%v) = %q, want %q", d, tt.scale, got, want)
		}
	}
}

func TestDecimal_Ceil(t *testing.T) {
	tests := []struct {
		d     string
		scale int
		want  string
	}{
		// Zeros
		{"0", -1, "0"},
		{"0", 0, "0"},
		{"0", 1, "0"},
		{"0", 2, "0"},
		{"0", 19, "0"},
		{"0.0", 1, "0.0"},
		{"0.00", 2, "0.00"},
		{"0.000000000", 19, "0.000000000"},
		{"0.000000000", 0, "0"},
		{"0.000000000", 1, "0.0"},
		{"0.000000000", 2, "0.00"},

		// Tests from GDA
		{"2.17", 0, "3"},
		{"2.17", 1, "2.2"},
		{"2.17", 2, "2.17"},
		{"2.17", 9, "2.17"},
		{"1.2345", 2, "1.24"},
		{"1.2355", 2, "1.24"},
		{"1.2345", 9, "1.2345"},
		{"9.9999", 2, "10.00"},
		{"0.0001", 2, "0.01"},
		{"0.001", 2, "0.01"},
		{"0.009", 2, "0.01"},
		{"-2.17", 0, "-2"},
		{"-2.17", 1, "-2.1"},
		{"-2.17", 2, "-2.17"},
		{"-2.17", 9, "-2.17"},
		{"-1.2345", 2, "-1.23"},
		{"-1.2355", 2, "-1.23"},
		{"-1.2345", 9, "-1.2345"},
		{"-9.9999", 2, "-9.99"},
		{"-0.0001", 2, "0.00"},
		{"-0.001", 2, "0.00"},
		{"-0.009", 2, "0.00"},

		// Some extra tests
		{"0.03", 2, "0.03"},
		{"0.02", 2, "0.02"},
		{"0.01", 2, "0.01"},
		{"0.00", 2, "0.00"},
		{"-0.01", 2, "-0.01"},
		{"-0.02", 2, "-0.02"},
		{"-0.03", 2, "-0.03"},
		{"0.0049", 2, "0.01"},
		{"0.0051", 2, "0.01"},
		{"0.0149", 2, "0.02"},
		{"0.0151", 2, "0.02"},
		{"-0.0049", 2, "0.00"},
		{"-0.0051", 2, "0.00"},
		{"-0.0149", 2, "-0.01"},
		{"-0.0151", 2, "-0.01"},
		{"0.0050", 2, "0.01"},
		{"0.0150", 2, "0.02"},
		{"0.0250", 2, "0.03"},
		{"0.0350", 2, "0.04"},
		{"-0.0050", 2, "0.00"},
		{"-0.0150", 2, "-0.01"},
		{"-0.0250", 2, "-0.02"},
		{"-0.0350", 2, "-0.03"},
		{"3.0448", 2, "3.05"},
		{"3.0450", 2, "3.05"},
		{"3.0452", 2, "3.05"},
		{"3.0956", 2, "3.10"},

		// Tests from Wikipedia
		{"1.8", 0, "2"},
		{"1.5", 0, "2"},
		{"1.2", 0, "2"},
		{"0.8", 0, "1"},
		{"0.5", 0, "1"},
		{"0.2", 0, "1"},
		{"-0.2", 0, "0"},
		{"-0.5", 0, "0"},
		{"-0.8", 0, "0"},
		{"-1.2", 0, "-1"},
		{"-1.5", 0, "-1"},
		{"-1.8", 0, "-1"},
	}
	for _, tt := range tests {
		d := MustParse(tt.d)
		got := d.Ceil(tt.scale)
		want := MustParse(tt.want)
		if got != want {
			t.Errorf("%q.Ceil(%v) = %q, want %q", d, tt.scale, got, want)
		}
	}
}

func TestDecimal_Floor(t *testing.T) {
	tests := []struct {
		d     string
		scale int
		want  string
	}{
		// Zeros
		{"0", -1, "0"},
		{"0", 0, "0"},
		{"0", 1, "0"},
		{"0", 2, "0"},
		{"0", 19, "0"},
		{"0.0", 1, "0.0"},
		{"0.00", 2, "0.00"},
		{"0.000000000", 19, "0.000000000"},
		{"0.000000000", 0, "0"},
		{"0.000000000", 1, "0.0"},
		{"0.000000000", 2, "0.00"},

		// Tests from GDA
		{"2.17", 0, "2"},
		{"2.17", 1, "2.1"},
		{"2.17", 2, "2.17"},
		{"2.17", 9, "2.17"},
		{"1.2345", 2, "1.23"},
		{"1.2355", 2, "1.23"},
		{"1.2345", 9, "1.2345"},
		{"9.9999", 2, "9.99"},
		{"0.0001", 2, "0.00"},
		{"0.001", 2, "0.00"},
		{"0.009", 2, "0.00"},
		{"-2.17", 0, "-3"},
		{"-2.17", 1, "-2.2"},
		{"-2.17", 2, "-2.17"},
		{"-2.17", 9, "-2.17"},
		{"-1.2345", 2, "-1.24"},
		{"-1.2355", 2, "-1.24"},
		{"-1.2345", 9, "-1.2345"},
		{"-9.9999", 2, "-10.00"},
		{"-0.0001", 2, "-0.01"},
		{"-0.001", 2, "-0.01"},
		{"-0.009", 2, "-0.01"},

		// Some extra tests
		{"0.03", 2, "0.03"},
		{"0.02", 2, "0.02"},
		{"0.01", 2, "0.01"},
		{"0.00", 2, "0.00"},
		{"-0.01", 2, "-0.01"},
		{"-0.02", 2, "-0.02"},
		{"-0.03", 2, "-0.03"},
		{"0.0049", 2, "0.00"},
		{"0.0051", 2, "0.00"},
		{"0.0149", 2, "0.01"},
		{"0.0151", 2, "0.01"},
		{"-0.0049", 2, "-0.01"},
		{"-0.0051", 2, "-0.01"},
		{"-0.0149", 2, "-0.02"},
		{"-0.0151", 2, "-0.02"},
		{"0.0050", 2, "0.00"},
		{"0.0150", 2, "0.01"},
		{"0.0250", 2, "0.02"},
		{"0.0350", 2, "0.03"},
		{"-0.0050", 2, "-0.01"},
		{"-0.0150", 2, "-0.02"},
		{"-0.0250", 2, "-0.03"},
		{"-0.0350", 2, "-0.04"},
		{"3.0448", 2, "3.04"},
		{"3.0450", 2, "3.04"},
		{"3.0452", 2, "3.04"},
		{"3.0956", 2, "3.09"},

		// Tests from Wikipedia
		{"1.8", 0, "1"},
		{"1.5", 0, "1"},
		{"1.2", 0, "1"},
		{"0.8", 0, "0"},
		{"0.5", 0, "0"},
		{"0.2", 0, "0"},
		{"-0.2", 0, "-1"},
		{"-0.5", 0, "-1"},
		{"-0.8", 0, "-1"},
		{"-1.2", 0, "-2"},
		{"-1.5", 0, "-2"},
		{"-1.8", 0, "-2"},
	}
	for _, tt := range tests {
		d := MustParse(tt.d)
		got := d.Floor(tt.scale)
		want := MustParse(tt.want)
		if got != want {
			t.Errorf("%q.Floor(%v) = %q, want %q", d, tt.scale, got, want)
		}
	}
}

func TestDecimal_MinScale(t *testing.T) {
	t.Run("success", func(t *testing.T) {
		tests := []struct {
			d    string
			want int
		}{
			{"0", 0},
			{"0.0", 0},
			{"1", 0},
			{"1.000000000", 0},
			{"0.100000000", 1},
			{"0.010000000", 2},
			{"0.001000000", 3},
			{"0.000100000", 4},
			{"0.000010000", 5},
			{"0.000001000", 6},
			{"0.000000100", 7},
			{"0.000000010", 8},
			{"0.000000001", 9},
			{"0.000000000", 0},
			{"0.0000000000000000000", 0},
			{"0.1000000000000000000", 1},
			{"0.0000000000000000001", 19},
			{"0.9999999999999999999", 19},
		}
		for _, tt := range tests {
			d := MustParse(tt.d)
			got := d.MinScale()
			if got != tt.want {
				t.Errorf("%q.MinScale() = %v, want %v", d, got, tt.want)
			}
		}
	})
}

func TestDecimal_Trim(t *testing.T) {
	tests := []struct {
		d     string
		scale int
		want  string
	}{
		{"0.000000", 0, "0"},
		{"0.000000", 2, "0.00"},
		{"0.000000", 4, "0.0000"},
		{"0.000000", 6, "0.000000"},
		{"0.000000", 8, "0.000000"},
		{"-10.00", 0, "-10"},
		{"10.00", 0, "10"},
		{"0.000001", 0, "0.000001"},
		{"0.0000010", 0, "0.000001"},
		{"-0.000001", 0, "-0.000001"},
		{"-0.0000010", 0, "-0.000001"},
	}
	for _, tt := range tests {
		d := MustParse(tt.d)
		got := d.Trim(tt.scale)
		want := MustParse(tt.want)
		if got != want {
			t.Errorf("%q.Trim(%v) = %q, want %q", d, tt.scale, got, want)
		}
	}
}

func TestDecimal_Add(t *testing.T) {
	t.Run("success", func(t *testing.T) {
		tests := []struct {
			d, e, want string
		}{
			{"1", "1", "2"},
			{"2", "3", "5"},
			{"5.75", "3.3", "9.05"},
			{"5", "-3", "2"},
			{"-5", "-3", "-8"},
			{"-7", "2.5", "-4.5"},
			{"0.7", "0.3", "1.0"},
			{"1.25", "1.25", "2.50"},
			{"1.1", "0.11", "1.21"},
			{"1.234567890", "1.000000000", "2.234567890"},
			{"1.234567890", "1.000000110", "2.234568000"},

			{"0.9998", "0.0000", "0.9998"},
			{"0.9998", "0.0001", "0.9999"},
			{"0.9998", "0.0002", "1.0000"},
			{"0.9998", "0.0003", "1.0001"},

			{"999999999999999999", "1", "1000000000000000000"},
			{"99999999999999999", "1", "100000000000000000"},
			{"9999999999999999", "1", "10000000000000000"},
			{"999999999999999", "1", "1000000000000000"},
			{"99999999999999", "1", "100000000000000"},
			{"9999999999999", "1", "10000000000000"},
			{"999999999999", "1", "1000000000000"},
			{"99999999999", "1", "100000000000"},
			{"9999999999", "1", "10000000000"},
			{"999999999", "1", "1000000000"},
			{"99999999", "1", "100000000"},
			{"9999999", "1", "10000000"},
			{"999999", "1", "1000000"},
			{"99999", "1", "100000"},
			{"9999", "1", "10000"},
			{"999", "1", "1000"},
			{"99", "1", "100"},
			{"9", "1", "10"},

			{"100000000000", "0.00000000", "100000000000.0000000"},
			{"100000000000", "0.00000001", "100000000000.0000000"},

			{"0.0", "0", "0.0"},
			{"0.00", "0", "0.00"},
			{"0.000", "0", "0.000"},
			{"0.0000000", "0", "0.0000000"},
			{"0", "0.0", "0.0"},
			{"0", "0.00", "0.00"},
			{"0", "0.000", "0.000"},
			{"0", "0.0000000", "0.0000000"},

			{"9999999999999999999", "0.4", "9999999999999999999"},
			{"-9999999999999999999", "-0.4", "-9999999999999999999"},
			{"1", "-9999999999999999999", "-9999999999999999998"},
			{"9999999999999999999", "-1", "9999999999999999998"},
		}
		for _, tt := range tests {
			d := MustParse(tt.d)
			e := MustParse(tt.e)
			got, err := d.Add(e)
			if err != nil {
				t.Errorf("%q.Add(%q) failed: %v", d, e, err)
				continue
			}
			want := MustParse(tt.want)
			if got != want {
				t.Errorf("%q.Add(%q) = %q, want %q", d, e, got, want)
			}
		}
	})

	t.Run("error", func(t *testing.T) {
		tests := map[string]struct {
			d, e  string
			scale int
		}{
			"overflow 1": {"9999999999999999999", "1", 0},
			"overflow 2": {"9999999999999999999", "0.6", 0},
			"overflow 3": {"-9999999999999999999", "-1", 0},
			"overflow 4": {"-9999999999999999999", "-0.6", 0},
			"scale 1":    {"1", "1", MaxScale},
			"scale 2":    {"0", "0", MaxScale + 1},
		}
		for _, tt := range tests {
			d := MustParse(tt.d)
			e := MustParse(tt.e)
			_, err := d.AddExact(e, tt.scale)
			if err == nil {
				t.Errorf("%q.AddExact(%q, %v) did not fail", d, e, tt.scale)
			}
		}
	})
}

func TestDecimal_Sub(t *testing.T) {
	t.Run("success", func(t *testing.T) {
		tests := []struct {
			d, e, want string
		}{
			// Signs
			{"5", "3", "2"},
			{"3", "5", "-2"},
			{"-5", "-3", "-2"},
			{"-3", "-5", "2"},
			{"-5", "3", "-8"},
			{"-3", "5", "-8"},
			{"5", "-3", "8"},
			{"3", "-5", "8"},
		}
		for _, tt := range tests {
			d := MustParse(tt.d)
			e := MustParse(tt.e)
			got, err := d.Sub(e)
			if err != nil {
				t.Errorf("%q.Sub(%q) failed: %v", d, e, err)
				continue
			}
			want := MustParse(tt.want)
			if got != want {
				t.Errorf("%q.Sub(%q) = %q, want %q", d, e, got, want)
			}
		}
	})
}

func TestDecimal_SubAbs(t *testing.T) {
	t.Run("success", func(t *testing.T) {
		tests := []struct {
			d, e, want string
		}{
			// Signs
			{"5", "3", "2"},
			{"3", "5", "2"},
			{"-5", "-3", "2"},
			{"-3", "-5", "2"},
			{"-5", "3", "8"},
			{"-3", "5", "8"},
			{"5", "-3", "8"},
			{"3", "-5", "8"},
		}
		for _, tt := range tests {
			d := MustParse(tt.d)
			e := MustParse(tt.e)
			got, err := d.SubAbs(e)
			if err != nil {
				t.Errorf("%q.SubAbs(%q) failed: %v", d, e, err)
				continue
			}
			want := MustParse(tt.want)
			if got != want {
				t.Errorf("%q.SubAbs(%q) = %q, want %q", d, e, got, want)
			}
		}
	})

	t.Run("error", func(t *testing.T) {
		tests := map[string]struct {
			d, e string
		}{
			"overflow 1": {"1", "-9999999999999999999"},
			"overflow 2": {"9999999999999999999", "-1"},
			"overflow 3": {"9999999999999999999", "-9999999999999999999"},
		}
		for _, tt := range tests {
			d := MustParse(tt.d)
			e := MustParse(tt.e)
			_, err := d.SubAbs(e)
			if err == nil {
				t.Errorf("%q.SubAbs(%q) did not fail", d, e)
			}
		}
	})
}

func TestDecimal_Mul(t *testing.T) {
	t.Run("success", func(t *testing.T) {
		tests := []struct {
			d, e, want string
		}{
			{"2", "2", "4"},
			{"2", "3", "6"},
			{"5", "1", "5"},
			{"5", "2", "10"},
			{"1.20", "2", "2.40"},
			{"1.20", "0", "0.00"},
			{"1.20", "-2", "-2.40"},
			{"-1.20", "2", "-2.40"},
			{"-1.20", "0", "0.00"},
			{"-1.20", "-2", "2.40"},
			{"5.09", "7.1", "36.139"},
			{"2.5", "4", "10.0"},
			{"2.50", "4", "10.00"},
			{"0.70", "1.05", "0.7350"},
			{"1.000000000", "1", "1.000000000"},
			{"1.23456789", "1.00000000", "1.2345678900000000"},
			{"1.000000000000000000", "1.000000000000000000", "1.000000000000000000"},
			{"1.000000000000000001", "1.000000000000000001", "1.000000000000000002"},
			{"9.999999999999999999", "9.999999999999999999", "99.99999999999999998"},
			{"0.0000000000000000001", "0.0000000000000000001", "0.0000000000000000000"},
			{"0.0000000000000000001", "0.9999999999999999999", "0.0000000000000000001"},
			{"0.0000000000000000003", "0.9999999999999999999", "0.0000000000000000003"},
			{"0.9999999999999999999", "0.9999999999999999999", "0.9999999999999999998"},
			{"6963.788300835654596", "0.001436", "10.00000000000000000"},
		}
		for _, tt := range tests {
			d := MustParse(tt.d)
			e := MustParse(tt.e)
			got, err := d.Mul(e)
			if err != nil {
				t.Errorf("%q.Mul(%q) failed: %v", d, e, err)
				continue
			}
			want := MustParse(tt.want)
			if got != want {
				t.Errorf("%q.Mul(%q) = %q, want %q", d, e, got, want)
			}
		}
	})

	t.Run("error", func(t *testing.T) {
		tests := map[string]struct {
			d, e  string
			scale int
		}{
			"overflow 1": {"10000000000", "1000000000", 0},
			"overflow 2": {"1000000000000000000", "10", 0},
			"overflow 3": {"4999999999999999995", "-2.000000000000000002", 0},
			"scale 1":    {"1", "1", MaxScale},
			"scale 2":    {"0", "0", MaxScale + 1},
		}
		for _, tt := range tests {
			d := MustParse(tt.d)
			e := MustParse(tt.e)
			_, err := d.MulExact(e, tt.scale)
			if err == nil {
				t.Errorf("%q.MulExact(%q, %v) did not fail", d, e, tt.scale)
			}
		}
	})
}

func TestDecimal_FMA(t *testing.T) {
	t.Run("success", func(t *testing.T) {
		tests := []struct {
			d, e, f, want string
		}{
			// Signs
			{"2", "3", "4", "10"},
			{"2", "3", "-4", "2"},
			{"2", "-3", "4", "-2"},
			{"2", "-3", "-4", "-10"},
			{"-2", "3", "4", "-2"},
			{"-2", "3", "-4", "-10"},
			{"-2", "-3", "4", "10"},
			{"-2", "-3", "-4", "2"},

			// Addition tests
			{"1", "1", "1", "2"},
			{"1", "2", "3", "5"},
			{"1", "5.75", "3.3", "9.05"},
			{"1", "5", "-3", "2"},
			{"1", "-5", "-3", "-8"},
			{"1", "-7", "2.5", "-4.5"},
			{"1", "0.7", "0.3", "1.0"},
			{"1", "1.25", "1.25", "2.50"},
			{"1", "1.1", "0.11", "1.21"},
			{"1", "1.234567890", "1.000000000", "2.234567890"},
			{"1", "1.234567890", "1.000000110", "2.234568000"},
			{"1", "0.9998", "0.0000", "0.9998"},
			{"1", "0.9998", "0.0001", "0.9999"},
			{"1", "0.9998", "0.0002", "1.0000"},
			{"1", "0.9998", "0.0003", "1.0001"},
			{"1", "999999999999999999", "1", "1000000000000000000"},
			{"1", "99999999999999999", "1", "100000000000000000"},
			{"1", "9999999999999999", "1", "10000000000000000"},
			{"1", "999999999999999", "1", "1000000000000000"},
			{"1", "99999999999999", "1", "100000000000000"},
			{"1", "9999999999999", "1", "10000000000000"},
			{"1", "999999999999", "1", "1000000000000"},
			{"1", "99999999999", "1", "100000000000"},
			{"1", "9999999999", "1", "10000000000"},
			{"1", "999999999", "1", "1000000000"},
			{"1", "99999999", "1", "100000000"},
			{"1", "9999999", "1", "10000000"},
			{"1", "999999", "1", "1000000"},
			{"1", "99999", "1", "100000"},
			{"1", "9999", "1", "10000"},
			{"1", "999", "1", "1000"},
			{"1", "99", "1", "100"},
			{"1", "9", "1", "10"},
			{"1", "100000000000", "0.00000000", "100000000000.0000000"},
			{"1", "100000000000", "0.00000001", "100000000000.0000000"},
			{"1", "0.0", "0", "0.0"},
			{"1", "0.00", "0", "0.00"},
			{"1", "0.000", "0", "0.000"},
			{"1", "0.0000000", "0", "0.0000000"},
			{"1", "0", "0.0", "0.0"},
			{"1", "0", "0.00", "0.00"},
			{"1", "0", "0.000", "0.000"},
			{"1", "0", "0.0000000", "0.0000000"},
			{"1", "9999999999999999999", "0.4", "9999999999999999999"},
			{"1", "-9999999999999999999", "-0.4", "-9999999999999999999"},
			{"1", "1", "-9999999999999999999", "-9999999999999999998"},
			{"1", "9999999999999999999", "-1", "9999999999999999998"},

			// Multiplication tests
			{"2", "2", "0", "4"},
			{"2", "3", "0", "6"},
			{"5", "1", "0", "5"},
			{"5", "2", "0", "10"},
			{"1.20", "2", "0", "2.40"},
			{"1.20", "0", "0", "0.00"},
			{"1.20", "-2", "0", "-2.40"},
			{"-1.20", "2", "0", "-2.40"},
			{"-1.20", "0", "0", "0.00"},
			{"-1.20", "-2", "0", "2.40"},
			{"5.09", "7.1", "0", "36.139"},
			{"2.5", "4", "0", "10.0"},
			{"2.50", "4", "0", "10.00"},
			{"0.70", "1.05", "0", "0.7350"},
			{"1.000000000", "1", "0", "1.000000000"},
			{"1.23456789", "1.00000000", "0", "1.2345678900000000"},
			{"1.000000000000000000", "1.000000000000000000", "0", "1.000000000000000000"},
			{"1.000000000000000001", "1.000000000000000001", "0", "1.000000000000000002"},
			{"9.999999999999999999", "9.999999999999999999", "0", "99.99999999999999998"},
			{"0.0000000000000000001", "0.0000000000000000001", "0", "0.0000000000000000000"},
			{"0.0000000000000000001", "0.9999999999999999999", "0", "0.0000000000000000001"},
			{"0.0000000000000000003", "0.9999999999999999999", "0", "0.0000000000000000003"},
			{"0.9999999999999999999", "0.9999999999999999999", "0", "0.9999999999999999998"},
			{"6963.788300835654596", "0.001436", "0", "10.00000000000000000"},

			// Tests from GDA
			{"27583489.6645", "2582471078.04", "2593183.42371", "71233564292579696.34"},
			{"24280.355566", "939577.397653", "2032.013252", "22813275328.80506589"},
			{"7848976432", "-2586831.2281", "137903.517909", "-20303977342780612.62"},
			{"56890.388731", "35872030.4255", "339337.123410", "2040774094814.077745"},
			{"7533543.57445", "360317763928", "5073392.31638", "2714469575205049785"},
			{"437484.00601", "598906432790", "894450638.442", "262011986336578659.5"},
			{"203258304486", "-8628278.8066", "153127.446727", "-1753769320861850379"},
			{"42560533.1774", "-3643605282.86", "178277.96377", "-155073783526334663.6"},
		}

		for _, tt := range tests {
			d := MustParse(tt.d)
			e := MustParse(tt.e)
			f := MustParse(tt.f)
			got, err := d.FMA(e, f)
			if err != nil {
				t.Errorf("%q.FMA(%q, %q) failed: %v", d, e, f, err)
				continue
			}
			want := MustParse(tt.want)
			if got != want {
				t.Errorf("%q.FMA(%q, %q) = %q, want %q", d, e, f, got, want)
			}
		}
	})

	t.Run("error", func(t *testing.T) {
		tests := map[string]struct {
			d, e, f string
			scale   int
		}{
			"overflow 1": {"1", "9999999999999999999", "1", 0},
			"overflow 2": {"1", "9999999999999999999", "0.6", 0},
			"overflow 3": {"1", "-9999999999999999999", "-1", 0},
			"overflow 4": {"1", "-9999999999999999999", "-0.6", 0},
			"overflow 5": {"10000000000", "1000000000", "0", 0},
			"overflow 6": {"1000000000000000000", "10", "0", 0},
			"scale 1":    {"1", "1", "1", MaxScale},
			"scale 2":    {"0", "0", "0", MaxScale + 1},
		}
		for _, tt := range tests {
			d := MustParse(tt.d)
			e := MustParse(tt.e)
			f := MustParse(tt.f)
			_, err := d.FMAExact(e, f, tt.scale)
			if err == nil {
				t.Errorf("%q.FMAExact(%q, %q, %v) did not fail", d, e, f, tt.scale)
			}
		}
	})
}

func TestDecimal_Pow(t *testing.T) {
	t.Run("success", func(t *testing.T) {
		tests := []struct {
			d     string
			power int
			want  string
		}{
			// Zeros
			{"0", 0, "1"},
			{"0", 1, "0"},
			{"0", 2, "0"},

			// Ones
			{"-1", -2, "1"},
			{"-1", -1, "-1"},
			{"-1", 0, "1"},
			{"-1", 1, "-1"},
			{"-1", 2, "1"},

			// One tenths
			{"0.1", -18, "1000000000000000000"},
			{"0.1", -10, "10000000000"},
			{"0.1", -9, "1000000000"},
			{"0.1", -8, "100000000"},
			{"0.1", -7, "10000000"},
			{"0.1", -6, "1000000"},
			{"0.1", -5, "100000"},
			{"0.1", -4, "10000"},
			{"0.1", -3, "1000"},
			{"0.1", -2, "100"},
			{"0.1", -1, "10"},
			{"0.1", 0, "1"},
			{"0.1", 1, "0.1"},
			{"0.1", 2, "0.01"},
			{"0.1", 3, "0.001"},
			{"0.1", 4, "0.0001"},
			{"0.1", 5, "0.00001"},
			{"0.1", 6, "0.000001"},
			{"0.1", 7, "0.0000001"},
			{"0.1", 8, "0.00000001"},
			{"0.1", 9, "0.000000001"},
			{"0.1", 10, "0.0000000001"},
			{"0.1", 18, "0.000000000000000001"},
			{"0.1", 19, "0.0000000000000000001"},
			{"0.1", 20, "0.0000000000000000000"},
			{"0.1", 40, "0.0000000000000000000"},

			// Negative one tenths
			{"-0.1", -18, "1000000000000000000"},
			{"-0.1", -10, "10000000000"},
			{"-0.1", -9, "-1000000000"},
			{"-0.1", -8, "100000000"},
			{"-0.1", -7, "-10000000"},
			{"-0.1", -6, "1000000"},
			{"-0.1", -5, "-100000"},
			{"-0.1", -4, "10000"},
			{"-0.1", -3, "-1000"},
			{"-0.1", -2, "100"},
			{"-0.1", -1, "-10"},
			{"-0.1", 0, "1"},
			{"-0.1", 1, "-0.1"},
			{"-0.1", 2, "0.01"},
			{"-0.1", 3, "-0.001"},
			{"-0.1", 4, "0.0001"},
			{"-0.1", 5, "-0.00001"},
			{"-0.1", 6, "0.000001"},
			{"-0.1", 7, "-0.0000001"},
			{"-0.1", 8, "0.00000001"},
			{"-0.1", 9, "-0.000000001"},
			{"-0.1", 10, "0.0000000001"},
			{"-0.1", 18, "0.000000000000000001"},
			{"-0.1", 19, "-0.0000000000000000001"},
			{"-0.1", 20, "0.0000000000000000000"},
			{"-0.1", 40, "0.0000000000000000000"},

			// Twos
			{"2", -64, "0.0000000000000000001"},
			{"2", -63, "0.0000000000000000001"},
			{"2", -32, "0.0000000002328306437"},
			{"2", -16, "0.0000152587890625"},
			{"2", -9, "0.001953125"},
			{"2", -8, "0.00390625"},
			{"2", -7, "0.0078125"},
			{"2", -6, "0.015625"},
			{"2", -5, "0.03125"},
			{"2", -4, "0.0625"},
			{"2", -3, "0.125"},
			{"2", -2, "0.25"},
			{"2", -1, "0.5"},
			{"2", 0, "1"},
			{"2", 1, "2"},
			{"2", 2, "4"},
			{"2", 3, "8"},
			{"2", 4, "16"},
			{"2", 5, "32"},
			{"2", 6, "64"},
			{"2", 7, "128"},
			{"2", 8, "256"},
			{"2", 9, "512"},
			{"2", 16, "65536"},
			{"2", 32, "4294967296"},
			{"2", 63, "9223372036854775808"},

			// Negative twos
			{"-2", -64, "0.0000000000000000001"},
			{"-2", -63, "-0.0000000000000000001"},
			{"-2", -32, "0.0000000002328306437"},
			{"-2", -16, "0.0000152587890625"},
			{"-2", -9, "-0.001953125"},
			{"-2", -8, "0.00390625"},
			{"-2", -7, "-0.0078125"},
			{"-2", -6, "0.015625"},
			{"-2", -5, "-0.03125"},
			{"-2", -4, "0.0625"},
			{"-2", -3, "-0.125"},
			{"-2", -2, "0.25"},
			{"-2", -1, "-0.5"},
			{"-2", 0, "1"},
			{"-2", 1, "-2"},
			{"-2", 2, "4"},
			{"-2", 3, "-8"},
			{"-2", 4, "16"},
			{"-2", 5, "-32"},
			{"-2", 6, "64"},
			{"-2", 7, "-128"},
			{"-2", 8, "256"},
			{"-2", 9, "-512"},
			{"-2", 16, "65536"},
			{"-2", 32, "4294967296"},
			{"-2", 63, "-9223372036854775808"},

			// Squares
			{"-3", 2, "9"},
			{"-2", 2, "4"},
			{"-1", 2, "1"},
			{"0", 2, "0"},
			{"1", 2, "1"},
			{"2", 2, "4"},
			{"3", 2, "9"},
			{"4", 2, "16"},
			{"5", 2, "25"},
			{"6", 2, "36"},
			{"7", 2, "49"},
			{"8", 2, "64"},
			{"9", 2, "81"},
			{"10", 2, "100"},
			{"11", 2, "121"},
			{"12", 2, "144"},
			{"13", 2, "169"},
			{"14", 2, "196"},

			// Cubes
			{"-3", 3, "-27"},
			{"-2", 3, "-8"},
			{"-1", 3, "-1"},
			{"0", 3, "0"},
			{"1", 3, "1"},
			{"2", 3, "8"},
			{"3", 3, "27"},
			{"4", 3, "64"},
			{"5", 3, "125"},
			{"6", 3, "216"},
			{"7", 3, "343"},
			{"8", 3, "512"},
			{"9", 3, "729"},
			{"10", 3, "1000"},
			{"11", 3, "1331"},
			{"12", 3, "1728"},
			{"13", 3, "2197"},
			{"14", 3, "2744"},

			// Interest accrual
			{"1.1", 60, "304.4816395414180996"},         // no error
			{"1.01", 600, "391.5833969993197743"},       // no error
			{"1.001", 6000, "402.2211245663552923"},     // no error
			{"1.0001", 60000, "403.3077910727185433"},   // no error
			{"1.00001", 600000, "403.4166908911542153"}, // no error

			// Captured during fuzzing
			{"0.85", -267, "7000786514887173013"},
			{"-0.9223372036854775808", -128, "31197.15320234751783"},
		}
		for _, tt := range tests {
			d := MustParse(tt.d)
			got, err := d.Pow(tt.power)
			if err != nil {
				t.Errorf("%q.Pow(%d) failed: %v", d, tt.power, err)
				continue
			}
			want := MustParse(tt.want)
			if got != want {
				t.Errorf("%q.Pow(%d) = %q, want %q", d, tt.power, got, want)
			}
		}
	})

	t.Run("error", func(t *testing.T) {
		tests := map[string]struct {
			d            string
			power, scale int
		}{
			"overflow 1": {"2", 64, 0},
			"overflow 2": {"0.5", -64, 0},
			"overflow 3": {"10", 19, 0},
			"overflow 4": {"0.1", -19, 0},
			"overflow 5": {"0.0000000000000000001", -3, 0},
			"overflow 6": {"0.0000000000000000001", -3, 1},
			"zero 1":     {"0", -1, 0},
			"scale 1":    {"1", 1, MaxScale},
			"scale 2":    {"1", 1, -1},
		}
		for name, tt := range tests {
			t.Run(name, func(t *testing.T) {
				d := MustParse(tt.d)
				_, err := d.PowExact(tt.power, tt.scale)
				if err == nil {
					t.Errorf("%q.PowExact(%d, %d) did not fail", d, tt.power, tt.scale)
				}
			})
		}
	})
}

func TestDecimal_Sqrt(t *testing.T) {
	t.Run("success", func(t *testing.T) {
		tests := []struct {
			d, want string
		}{
			// Zeros
			{"0", "0"},
			{"0.0", "0"},
			{"0.00", "0.0"},
			{"0.000", "0.0"},
			{"0.0000", "0.00"},

			// Numbers
			{"0", "0"},
			{"1", "1"},
			{"2", "1.414213562373095049"},
			{"3", "1.732050807568877294"},
			{"4", "2"},
			{"5", "2.236067977499789696"},
			{"6", "2.449489742783178098"},
			{"7", "2.645751311064590591"},
			{"8", "2.828427124746190098"},
			{"9", "3"},
			{"10", "3.162277660168379332"},
			{"11", "3.316624790355399849"},
			{"12", "3.464101615137754587"},
			{"13", "3.605551275463989293"},
			{"14", "3.741657386773941386"},
			{"15", "3.872983346207416885"},
			{"16", "4"},
			{"17", "4.12310562561766055"},
			{"18", "4.242640687119285146"},
			{"19", "4.358898943540673552"},
			{"20", "4.472135954999579393"},
			{"21", "4.582575694955840007"},
			{"22", "4.690415759823429555"},
			{"23", "4.795831523312719542"},
			{"24", "4.898979485566356196"},
			{"25", "5"},

			// Edge cases
			{"0.0000000000000000001", "0.000000000316227766"},
			{"9999999999999999999", "3162277660.168379332"},
		}
		for _, tt := range tests {
			d := MustParse(tt.d)
			got, err := d.Sqrt()
			if err != nil {
				t.Errorf("%q.Sqrt() failed: %v", d, err)
				continue
			}
			want := MustParse(tt.want)
			if got != want {
				t.Errorf("%q.Sqrt() = %q, want %q", d, got, want)
			}
		}
	})

	t.Run("error", func(t *testing.T) {
		tests := map[string]string{
			"negative": "-1",
		}
		for name, d := range tests {
			t.Run(name, func(t *testing.T) {
				d := MustParse(d)
				_, err := d.Sqrt()
				if err == nil {
					t.Errorf("%q.Sqrt() did not fail", d)
				}
			})
		}
	})
}

func TestDecimal_Abs(t *testing.T) {
	tests := []struct {
		d, want string
	}{
		{"1", "1"},
		{"-1", "1"},
		{"1.00", "1.00"},
		{"-1.00", "1.00"},
		{"0", "0"},
		{"0.0", "0.0"},
		{"0.00", "0.00"},
	}
	for _, tt := range tests {
		d := MustParse(tt.d)
		got := d.Abs()
		want := MustParse(tt.want)
		if got != want {
			t.Errorf("%q.Abs() = %q, want %q", d, got, want)
		}
	}
}

func TestDecimal_CopySign(t *testing.T) {
	tests := []struct {
		d, e, want string
	}{
		{"10", "1", "10"},
		{"10", "0", "10"},
		{"10", "-1", "-10"},
		{"0", "1", "0"},
		{"0", "0", "0"},
		{"0", "-1", "0"},
		{"-10", "1", "10"},
		{"-10", "0", "10"},
		{"-10", "-1", "-10"},
	}
	for _, tt := range tests {
		d := MustParse(tt.d)
		e := MustParse(tt.e)
		got := d.CopySign(e)
		want := MustParse(tt.want)
		if got != want {
			t.Errorf("%q.CopySign(%q) = %q, want %q", d, e, got, want)
		}
	}
}

func TestDecimal_Neg(t *testing.T) {
	tests := []struct {
		d, want string
	}{
		{"1", "-1"},
		{"-1", "1"},
		{"1.00", "-1.00"},
		{"-1.00", "1.00"},
		{"0", "0"},
		{"0.0", "0.0"},
		{"0.00", "0.00"},
	}
	for _, tt := range tests {
		d := MustParse(tt.d)
		got := d.Neg()
		want := MustParse(tt.want)
		if got != want {
			t.Errorf("%q.Neg() = %q, want %q", d, got, want)
		}
	}
}

func TestDecimal_Quo(t *testing.T) {
	t.Run("success", func(t *testing.T) {
		tests := []struct {
			d, e, want string
		}{
			// Zeros
			{"0", "1.000", "0"},
			{"0.0", "1.000", "0"},
			{"0.00", "1.000", "0"},
			{"0.000", "1.000", "0"},
			{"0.0000", "1.000", "0.0"},
			{"0.00000", "1.000", "0.00"},

			{"0.000", "1", "0.000"},
			{"0.000", "1.0", "0.00"},
			{"0.000", "1.00", "0.0"},
			{"0.000", "1.000", "0"},
			{"0.000", "1.0000", "0"},
			{"0.000", "1.00000", "0"},

			// Ones
			{"1", "1.000", "1"},
			{"1.0", "1.000", "1"},
			{"1.00", "1.000", "1"},
			{"1.000", "1.000", "1"},
			{"1.0000", "1.000", "1.0"},
			{"1.00000", "1.000", "1.00"},

			{"1.000", "1", "1.000"},
			{"1.000", "1.0", "1.00"},
			{"1.000", "1.00", "1.0"},
			{"1.000", "1.000", "1"},
			{"1.000", "1.0000", "1"},
			{"1.000", "1.00000", "1"},

			// Simple cases
			{"1", "1", "1"},
			{"2", "1", "2"},
			{"1", "2", "0.5"},
			{"2", "2", "1"},
			{"0", "1", "0"},
			{"0", "2", "0"},
			{"1.5", "3", "0.5"},
			{"3", "3", "1"},
			{"9999999999999999999", "1", "9999999999999999999"},
			{"9999999999999999999", "9999999999999999999", "1"},

			// Signs
			{"2.4", "1", "2.4"},
			{"2.4", "-1", "-2.4"},
			{"-2.4", "1", "-2.4"},
			{"-2.4", "-1", "2.4"},

			// Scales
			{"2.40", "1", "2.40"},
			{"2.400", "1", "2.400"},
			{"2.4", "2", "1.2"},
			{"2.400", "2", "1.200"},

			// 1 divided by digits
			{"1", "1", "1"},
			{"1", "2", "0.5"},
			{"1", "3", "0.3333333333333333333"},
			{"1", "4", "0.25"},
			{"1", "5", "0.2"},
			{"1", "6", "0.1666666666666666667"},
			{"1", "7", "0.1428571428571428571"},
			{"1", "8", "0.125"},
			{"1", "9", "0.1111111111111111111"},

			// 2 divided by digits
			{"2", "1", "2"},
			{"2", "2", "1"},
			{"2", "3", "0.6666666666666666667"},
			{"2", "4", "0.5"},
			{"2", "5", "0.4"},
			{"2", "6", "0.3333333333333333333"},
			{"2", "7", "0.2857142857142857143"},
			{"2", "8", "0.25"},
			{"2", "9", "0.2222222222222222222"},

			// 2 divided by 3
			{"0.0000000000000000002", "3", "0.0000000000000000001"},
			{"0.0000000000000000002", "3.000000000000000000", "0.0000000000000000001"},
			{"2", "3", "0.6666666666666666667"},
			{"2.000000000000000000", "3", "0.6666666666666666667"},
			{"2", "3.000000000000000000", "0.6666666666666666667"},
			{"2.000000000000000000", "3.000000000000000000", "0.6666666666666666667"},
			{"0.0000000000000000002", "0.0000000000000000003", "0.6666666666666666667"},
			{"2", "0.0000000000000000003", "6666666666666666667"},
			{"2.000000000000000000", "0.0000000000000000003", "6666666666666666667"},

			// Interest accrual
			{"0.0001", "365", "0.0000002739726027397"}, // no error
			{"0.0001", "366", "0.0000002732240437158"}, // no error

			// Captured during fuzzing
			{"9223372036854775807", "-9223372036854775808", "-0.9999999999999999999"},
			{"0.000000000000000001", "20", "0.000000000000000000"},
			{"105", "0.999999999999999990", "105.0000000000000011"},
			{"0.05", "999999999999999954", "0.0000000000000000001"},
			{"9.99999999999999998", "185", "0.0540540540540540539"},
			{"7", "2.000000000000000002", "3.499999999999999997"},
			{"0.000000009", "999999999999999999", "0.000000000"},
			{"0.0000000000000000001", "9999999999999999999", "0.0000000000000000000"},
			{"9999999999999999999", "2", "5000000000000000000"},
			{"9999999999999999999", "5000000000000000000", "2"},
		}
		for _, tt := range tests {
			d := MustParse(tt.d)
			e := MustParse(tt.e)
			got, err := d.Quo(e)
			if err != nil {
				t.Errorf("%q.Quo(%q) failed: %v", d, e, err)
				continue
			}
			want := MustParse(tt.want)
			if got != want {
				t.Errorf("%q.Quo(%q) = %q, want %q", d, e, got, want)
			}
		}
	})

	t.Run("error", func(t *testing.T) {
		tests := map[string]struct {
			d, e  string
			scale int
		}{
			"zero 1":     {"1", "0", 0},
			"overflow 1": {"9999999999999999999", "0.001", 0},
			"scale 1":    {"1", "1", MaxScale},
			"scale 2":    {"0", "1", MaxScale + 1},
		}
		for _, tt := range tests {
			d := MustParse(tt.d)
			e := MustParse(tt.e)
			_, err := d.QuoExact(e, tt.scale)
			if err == nil {
				t.Errorf("%q.QuoExact(%q, %v) did not fail", d, e, tt.scale)
			}
		}
	})
}

func TestDecimal_Inv(t *testing.T) {
	t.Run("success", func(t *testing.T) {
		tests := []struct {
			d, want string
		}{
			{"0.1", "10"},
			{"1", "1"},
			{"10", "0.1"},
			{"2", "0.5"},
			{"2.0", "0.5"},
			{"2.00", "0.5"},
		}
		for _, tt := range tests {
			d := MustParse(tt.d)
			got, err := d.Inv()
			if err != nil {
				t.Errorf("%q.Inv() failed: %v", d, err)
				continue
			}
			want := MustParse(tt.want)
			if got != want {
				t.Errorf("%q.Inv() = %q, want %q", d, got, want)
			}
		}
	})

	t.Run("error", func(t *testing.T) {
		tests := map[string]struct {
			d string
		}{
			"zero 1":     {"0"},
			"overflow 1": {"0.0000000000000000001"},
		}
		for _, tt := range tests {
			d := MustParse(tt.d)
			_, err := d.Inv()
			if err == nil {
				t.Errorf("%q.Inv() did not fail", d)
			}
		}
	})
}

func TestDecimal_QuoRem(t *testing.T) {
	t.Run("success", func(t *testing.T) {
		tests := []struct {
			d, e, wantQuo, wantRem string
		}{
			// Zeros
			{"0", "1.000", "0", "0.000"},
			{"0.0", "1.000", "0", "0.000"},
			{"0.00", "1.000", "0", "0.000"},
			{"0.000", "1.000", "0", "0.000"},
			{"0.0000", "1.000", "0", "0.0000"},
			{"0.00000", "1.000", "0", "0.00000"},

			{"0.000", "1", "0", "0.000"},
			{"0.000", "1.0", "0", "0.000"},
			{"0.000", "1.00", "0", "0.000"},
			{"0.000", "1.000", "0", "0.000"},
			{"0.000", "1.0000", "0", "0.0000"},
			{"0.000", "1.00000", "0", "0.00000"},

			// Ones
			{"1", "1.000", "1", "0.000"},
			{"1.0", "1.000", "1", "0.000"},
			{"1.00", "1.000", "1", "0.000"},
			{"1.000", "1.000", "1", "0.000"},
			{"1.0000", "1.000", "1", "0.0000"},
			{"1.00000", "1.000", "1", "0.00000"},

			{"1.000", "1", "1", "0.000"},
			{"1.000", "1.0", "1", "0.000"},
			{"1.000", "1.00", "1", "0.000"},
			{"1.000", "1.000", "1", "0.000"},
			{"1.000", "1.0000", "1", "0.0000"},
			{"1.000", "1.00000", "1", "0.00000"},

			// Signs
			{"2.4", "1", "2", "0.4"},
			{"2.4", "-1", "-2", "0.4"},
			{"-2.4", "1", "-2", "-0.4"},
			{"-2.4", "-1", "2", "-0.4"},

			// Scales
			{"2.40", "1", "2", "0.40"},
			{"2.400", "1", "2", "0.400"},
			{"2.4", "2", "1", "0.4"},
			{"2.400", "2", "1", "0.400"},

			// 1 divided by digits
			{"1", "1", "1", "0"},
			{"1", "2", "0", "1"},
			{"1", "3", "0", "1"},
			{"1", "4", "0", "1"},
			{"1", "5", "0", "1"},
			{"1", "6", "0", "1"},
			{"1", "7", "0", "1"},
			{"1", "8", "0", "1"},
			{"1", "9", "0", "1"},

			// 2 divided by digits
			{"2", "1", "2", "0"},
			{"2", "2", "1", "0"},
			{"2", "3", "0", "2"},
			{"2", "4", "0", "2"},
			{"2", "5", "0", "2"},
			{"2", "6", "0", "2"},
			{"2", "7", "0", "2"},
			{"2", "8", "0", "2"},
			{"2", "9", "0", "2"},

			// Other tests
			{"12345", "4.999", "2469", "2.469"},
			{"12345", "4.99", "2473", "4.73"},
			{"12345", "4.9", "2519", "1.9"},
			{"12345", "5", "2469", "0"},
			{"12345", "5.1", "2420", "3.0"},
			{"12345", "5.01", "2464", "0.36"},
			{"12345", "5.001", "2468", "2.532"},

			{"41", "21", "1", "20"},
			{"4.2", "3.1000003", "1", "1.0999997"},
			{"1.000000000000000000", "0.000000000000000003", "333333333333333333", "0.000000000000000001"},
			{"1.000000000000000001", "0.000000000000000003", "333333333333333333", "0.000000000000000002"},
			{"3", "0.9999999999999999999", "3", "0.0000000000000000003"},
			{"0.9999999999999999999", "3", "0", "0.9999999999999999999"},
		}
		for _, tt := range tests {
			d := MustParse(tt.d)
			e := MustParse(tt.e)
			gotQuo, gotRem, err := d.QuoRem(e)
			if err != nil {
				t.Errorf("%q.QuoRem(%q) failed: %v", d, e, err)
				continue
			}
			wantQuo := MustParse(tt.wantQuo)
			wantRem := MustParse(tt.wantRem)
			if gotQuo != wantQuo || gotRem != wantRem {
				t.Errorf("%q.QuoRem(%q) = (%q, %q), want (%q, %q)", d, e, gotQuo, gotRem, wantQuo, wantRem)
			}
		}
	})

	t.Run("error", func(t *testing.T) {
		tests := map[string]struct {
			d, e string
		}{
			"zero 1":     {"1", "0"},
			"overflow 1": {"9999999999999999999", "0.0000000000000000001"},
		}
		for _, tt := range tests {
			d := MustParse(tt.d)
			e := MustParse(tt.e)
			_, _, err := d.QuoRem(e)
			if err == nil {
				t.Errorf("%q.QuoRem(%q) did not fail", d, e)
			}
		}
	})
}

func TestDecimal_Cmp(t *testing.T) {
	tests := []struct {
		d, e string
		want int
	}{
		{"-2", "-2", 0},
		{"-2", "-1", -1},
		{"-2", "0", -1},
		{"-2", "1", -1},
		{"-2", "2", -1},
		{"-1", "-2", 1},
		{"-1", "-1", 0},
		{"-1", "0", -1},
		{"-1", "1", -1},
		{"-1", "2", -1},
		{"0", "-2", 1},
		{"0", "-1", 1},
		{"0", "0", 0},
		{"0", "1", -1},
		{"0", "2", -1},
		{"1", "-2", 1},
		{"1", "-1", 1},
		{"1", "0", 1},
		{"1", "1", 0},
		{"1", "2", -1},
		{"2", "-2", 1},
		{"2", "-1", 1},
		{"2", "0", 1},
		{"2", "1", 1},
		{"2", "2", 0},
		{"2", "2.0", 0},
		{"2", "2.00", 0},
		{"2", "2.000", 0},
		{"2", "2.0000", 0},
		{"2", "2.00000", 0},
		{"2", "2.000000", 0},
		{"2", "2.0000000", 0},
		{"2", "2.00000000", 0},
		{"9999999999999999999", "0.9999999999999999999", 1},
		{"0.9999999999999999999", "9999999999999999999", -1},
	}
	for _, tt := range tests {
		d := MustParse(tt.d)
		e := MustParse(tt.e)
		got := d.Cmp(e)
		if got != tt.want {
			t.Errorf("%q.Cmp(%q) = %v, want %v", d, e, got, tt.want)
		}
	}
}

func TestDecimal_Max(t *testing.T) {
	tests := []struct {
		d, e, want string
	}{
		{"-2", "-2", "-2"},
		{"-2", "-1", "-1"},
		{"-2", "0", "0"},
		{"-2", "1", "1"},
		{"-2", "2", "2"},
		{"-1", "-2", "-1"},
		{"-1", "-1", "-1"},
		{"-1", "0", "0"},
		{"-1", "1", "1"},
		{"-1", "2", "2"},
		{"0", "-2", "0"},
		{"0", "-1", "0"},
		{"0", "0", "0"},
		{"0", "1", "1"},
		{"0", "2", "2"},
		{"1", "-2", "1"},
		{"1", "-1", "1"},
		{"1", "0", "1"},
		{"1", "1", "1"},
		{"1", "2", "2"},
		{"2", "-2", "2"},
		{"2", "-1", "2"},
		{"2", "0", "2"},
		{"2", "1", "2"},
		{"2", "2", "2"},
		{"0.000", "0.0", "0.0"},
		{"0.0", "0.000", "0.0"},
		{"-0.000", "-0.0", "0.0"},
		{"-0.0", "-0.000", "0.0"},
		{"1.23", "1.2300", "1.23"},
		{"1.2300", "1.23", "1.23"},
		{"-1.23", "-1.2300", "-1.23"},
		{"-1.2300", "-1.23", "-1.23"},
	}
	for _, tt := range tests {
		d := MustParse(tt.d)
		e := MustParse(tt.e)
		got := d.Max(e)
		want := MustParse(tt.want)
		if got != want {
			t.Errorf("%q.Max(%q) = %q, want %q", d, e, got, want)
		}
	}
}

func TestDecimal_Min(t *testing.T) {
	tests := []struct {
		d, e, want string
	}{
		{"-2", "-2", "-2"},
		{"-2", "-1", "-2"},
		{"-2", "0", "-2"},
		{"-2", "1", "-2"},
		{"-2", "2", "-2"},
		{"-1", "-2", "-2"},
		{"-1", "-1", "-1"},
		{"-1", "0", "-1"},
		{"-1", "1", "-1"},
		{"-1", "2", "-1"},
		{"0", "-2", "-2"},
		{"0", "-1", "-1"},
		{"0", "0", "0"},
		{"0", "1", "0"},
		{"0", "2", "0"},
		{"1", "-2", "-2"},
		{"1", "-1", "-1"},
		{"1", "0", "0"},
		{"1", "1", "1"},
		{"1", "2", "1"},
		{"2", "-2", "-2"},
		{"2", "-1", "-1"},
		{"2", "0", "0"},
		{"2", "1", "1"},
		{"2", "2", "2"},
		{"0.000", "0.0", "0.000"},
		{"0.0", "0.000", "0.000"},
		{"-0.000", "-0.0", "0.000"},
		{"-0.0", "-0.000", "0.000"},
		{"1.23", "1.2300", "1.2300"},
		{"1.2300", "1.23", "1.2300"},
		{"-1.23", "-1.2300", "-1.2300"},
		{"-1.2300", "-1.23", "-1.2300"},
	}
	for _, tt := range tests {
		d := MustParse(tt.d)
		e := MustParse(tt.e)
		got := d.Min(e)
		want := MustParse(tt.want)
		if got != want {
			t.Errorf("%q.Min(%q) = %q, want %q", d, e, got, want)
		}
	}
}

func TestDecimal_Clamp(t *testing.T) {
	t.Run("success", func(t *testing.T) {
		tests := []struct {
			d, min, max, want string
		}{
			{"0", "-2", "-1", "-1"},
			{"0", "-1", "1", "0"},
			{"0", "1", "2", "1"},
			{"0.000", "0.0", "0.000", "0.000"},
			{"0.000", "0.000", "0.0", "0.000"},
			{"0.0", "0.0", "0.000", "0.0"},
			{"0.0", "0.000", "0.0", "0.0"},
			{"0.000", "0.000", "1", "0.000"},
			{"0.000", "0.0", "1", "0.0"},
			{"0.0", "0.000", "1", "0.0"},
			{"0.0", "0.0", "1", "0.0"},
			{"0.000", "-1", "0.000", "0.000"},
			{"0.000", "-1", "0.0", "0.000"},
			{"0.0", "-1", "0.000", "0.000"},
			{"0.0", "-1", "0.0", "0.0"},
			{"1.2300", "1.2300", "2", "1.2300"},
			{"1.2300", "1.23", "2", "1.23"},
			{"1.23", "1.2300", "2", "1.23"},
			{"1.23", "1.23", "2", "1.23"},
			{"1.2300", "1", "1.2300", "1.2300"},
			{"1.2300", "1", "1.23", "1.2300"},
			{"1.23", "1", "1.2300", "1.2300"},
			{"1.23", "1", "1.23", "1.23"},
		}
		for _, tt := range tests {
			d := MustParse(tt.d)
			min := MustParse(tt.min)
			max := MustParse(tt.max)
			got, err := d.Clamp(min, max)
			if err != nil {
				t.Errorf("%q.Clamp(%q, %q) failed: %v", d, min, max, err)
				continue
			}
			want := MustParse(tt.want)
			if got != want {
				t.Errorf("%q.Clamp(%q, %q) = %q, want %q", d, min, max, got, want)
			}
		}
	})

	t.Run("error", func(t *testing.T) {
		tests := []struct {
			d, min, max string
		}{
			{"0", "1", "-1"},
		}
		for _, tt := range tests {
			d := MustParse(tt.d)
			min := MustParse(tt.min)
			max := MustParse(tt.max)
			_, err := d.Clamp(min, max)
			if err == nil {
				t.Errorf("%q.Clamp(%q, %q) did not fail", d, min, max)
			}
		}
	})
}

func TestNullDecimal_Interfaces(t *testing.T) {
	var n any = NullDecimal{}
	_, ok := n.(driver.Valuer)
	if !ok {
		t.Errorf("%T does not implement driver.Valuer", n)
	}

	n = &NullDecimal{}
	_, ok = n.(sql.Scanner)
	if !ok {
		t.Errorf("%T does not implement sql.Scanner", n)
	}
}

func TestNullDecimal_Scan(t *testing.T) {
	t.Run("[]byte", func(t *testing.T) {
		tests := []string{"."}
		for _, tt := range tests {
			got := NullDecimal{}
			err := got.Scan([]byte(tt))
			if err == nil {
				t.Errorf("Scan(%q) did not fail", tt)
			}
		}
	})
}

/******************************************************
* Fuzzing
******************************************************/

var corpus = []struct {
	neg   bool
	scale int
	coef  uint64
}{
	// zero
	{false, 0, 0},

	// positive
	{false, 0, 1},
	{false, 0, 3},
	{false, 0, 9999999999999999999},
	{false, 19, 3},
	{false, 19, 1},
	{false, 19, 9999999999999999999},

	// negative
	{true, 0, 1},
	{true, 0, 3},
	{true, 0, 9999999999999999999},
	{true, 19, 1},
	{true, 19, 3},
	{true, 19, 9999999999999999999},
}

func FuzzParse(f *testing.F) {
	for _, c := range corpus {
		for s := 0; s <= MaxScale; s++ {
			d, err := newSafe(c.neg, fint(c.coef), c.scale)
			if err != nil {
				continue
			}
			f.Add(d.String(), s)
		}
	}

	f.Fuzz(
		func(t *testing.T, num string, scale int) {
			got, err := parseFint(num, scale)
			if err != nil {
				t.Skip()
				return
			}
			want, err := parseBint(num, scale)
			if err != nil {
				t.Errorf("parseBint(%q) failed: %v", num, err)
				return
			}
			if got.CmpTotal(want) != 0 {
				t.Errorf("parseBint(%q) = %q, whereas parseFint(%q) = %q", num, want, num, got)
			}
		},
	)
}

func FuzzBCD(f *testing.F) {
	for _, c := range corpus {
		d, err := newSafe(c.neg, fint(c.coef), c.scale)
		if err != nil {
			continue
		}
		f.Add(d.bcd())
	}

	f.Fuzz(
		func(t *testing.T, bcd []byte) {
			_, err := parseBCD(bcd)
			if err != nil {
				t.Skip()
			}
		},
	)
}

func FuzzDecimal_String(f *testing.F) {
	for _, d := range corpus {
		f.Add(d.neg, d.scale, d.coef)
	}

	f.Fuzz(
		func(t *testing.T, neg bool, scale int, coef uint64) {
			want, err := newSafe(neg, fint(coef), scale)
			if err != nil {
				t.Skip()
				return
			}

			s := want.String()
			got, err := Parse(s)
			if err != nil {
				t.Errorf("Parse(%q) failed: %v", s, err)
				return
			}

			if got.CmpTotal(want) != 0 {
				t.Errorf("Parse(%q) = %v, want %v", s, got, want)
				return
			}
		},
	)
}

func FuzzDecimal_BCD(f *testing.F) {
	for _, d := range corpus {
		f.Add(d.neg, d.scale, d.coef)
	}

	f.Fuzz(
		func(t *testing.T, neg bool, scale int, coef uint64) {
			want, err := newSafe(neg, fint(coef), scale)
			if err != nil {
				t.Skip()
				return
			}

			s := want.bcd()
			got, err := parseBCD(s)
			if err != nil {
				t.Errorf("parseBCD(% x) failed: %v", s, err)
				return
			}

			if got.CmpTotal(want) != 0 {
				t.Errorf("parseBCD(% x) = %v, want %v", s, got, want)
				return
			}
		},
	)
}

func FuzzDecimal_Int64(f *testing.F) {
	for _, d := range corpus {
		for s := 0; s <= MaxScale; s++ {
			f.Add(d.neg, d.scale, d.coef, s)
		}
	}

	f.Fuzz(
		func(t *testing.T, dneg bool, dscale int, dcoef uint64, scale int) {
			want, err := newSafe(dneg, fint(dcoef), dscale)
			if err != nil {
				t.Skip()
				return
			}

			w, f, ok := want.Int64(scale)
			if !ok {
				t.Skip()
				return
			}

			got, err := NewFromInt64(w, f, scale)
			if err != nil {
				t.Errorf("NewFromInt64(%v, %v, %v) failed: %v", w, f, scale, err)
				return
			}

			want = want.Round(scale)
			if got.Cmp(want) != 0 {
				t.Errorf("NewFromInt64(%v, %v, %v) = %v, want %v", w, f, scale, got, want)
				return
			}
		},
	)
}

func FuzzDecimal_Float64(f *testing.F) {
	for _, d := range corpus {
		f.Add(d.neg, d.scale, d.coef)
	}

	f.Fuzz(
		func(t *testing.T, dneg bool, dscale int, dcoef uint64) {
			want, err := newSafe(dneg, fint(dcoef), dscale)
			if err != nil || want.Prec() > 17 {
				t.Skip()
				return
			}

			f, ok := want.Float64()
			if !ok {
				t.Errorf("%q.Float64() failed", want)
				return
			}

			got, err := NewFromFloat64(f)
			if err != nil {
				t.Logf("%q.Float64() = %v", want, f)
				t.Errorf("NewFromFloat64(%v) failed: %v", f, err)
				return
			}

			if got.Cmp(want) != 0 {
				t.Errorf("NewFromFloat64(%v) = %v, want %v", f, got, want)
				return
			}
		},
	)
}

func FuzzDecimal_Mul(f *testing.F) {
	for _, d := range corpus {
		for _, e := range corpus {
			for s := 0; s <= MaxScale; s++ {
				f.Add(d.neg, d.scale, d.coef, e.neg, e.scale, e.coef, s)
			}
		}
	}

	f.Fuzz(
		func(t *testing.T, dneg bool, dscale int, dcoef uint64, eneg bool, escale int, ecoef uint64, scale int) {
			if scale < 0 || MaxScale < scale {
				t.Skip()
				return
			}
			d, err := newSafe(dneg, fint(dcoef), dscale)
			if err != nil {
				t.Skip()
				return
			}
			e, err := newSafe(eneg, fint(ecoef), escale)
			if err != nil {
				t.Skip()
				return
			}

			got, err := d.mulFint(e, scale)
			if err != nil {
				if errors.Is(err, errDecimalOverflow) {
					t.Skip() // Decimal overflow is an expected error in fast multiplication
				} else {
					t.Errorf("mulFint(%q, %q, %v) failed: %v", d, e, scale, err)
				}
				return
			}

			want, err := d.mulBint(e, scale)
			if err != nil {
				t.Errorf("mulBint(%q, %q, %v) failed: %v", d, e, scale, err)
				return
			}
			if got.CmpTotal(want) != 0 {
				t.Errorf("mulBint(%q, %q, %v) = %q, whereas mulFint(%q, %q, %v) = %q", d, e, scale, want, d, e, scale, got)
			}
		},
	)
}

func FuzzDecimal_FMA(f *testing.F) {
	for _, d := range corpus {
		for _, e := range corpus {
			for _, g := range corpus {
				for s := 0; s <= MaxScale; s++ {
					f.Add(d.neg, d.scale, d.coef, e.neg, e.scale, e.coef, g.neg, g.scale, g.coef, s)
				}
			}
		}
	}

	f.Fuzz(
		func(t *testing.T, dneg bool, dscale int, dcoef uint64, eneg bool, escale int, ecoef uint64, gneg bool, gscale int, gcoef uint64, scale int) {
			if scale < 0 || MaxScale < scale {
				t.Skip()
				return
			}
			d, err := newSafe(dneg, fint(dcoef), dscale)
			if err != nil {
				t.Skip()
				return
			}
			e, err := newSafe(eneg, fint(ecoef), escale)
			if err != nil {
				t.Skip()
				return
			}
			g, err := newSafe(gneg, fint(gcoef), gscale)
			if err != nil {
				t.Skip()
				return
			}

			got, err := d.fmaFint(e, g, scale)
			if err != nil {
				if errors.Is(err, errDecimalOverflow) {
					t.Skip() // Decimal overflow is an expected error in fast fused multiplication-addition
				} else {
					t.Errorf("fmaFint(%q, %q, %q, %v) failed: %v", d, e, g, scale, err)
				}
				return
			}

			want, err := d.fmaBint(e, g, scale)
			if err != nil {
				t.Errorf("fmaBint(%q, %q, %q, %v) failed: %v", d, e, g, scale, err)
				return
			}
			if got.CmpTotal(want) != 0 {
				t.Errorf("fmaBint(%q, %q, %q, %v) = %q, whereas fmaFint(%q, %q, %q, %v) = %q", d, e, g, scale, want, d, e, g, scale, got)
			}
		},
	)
}

func FuzzDecimal_Add(f *testing.F) {
	for _, d := range corpus {
		for _, e := range corpus {
			for s := 0; s <= MaxScale; s++ {
				f.Add(d.neg, d.scale, d.coef, e.neg, e.scale, e.coef, s)
			}
		}
	}

	f.Fuzz(
		func(t *testing.T, dneg bool, dscale int, dcoef uint64, eneg bool, escale int, ecoef uint64, scale int) {
			if scale < 0 || MaxScale < scale {
				t.Skip()
				return
			}
			d, err := newSafe(dneg, fint(dcoef), dscale)
			if err != nil {
				t.Skip()
				return
			}
			e, err := newSafe(eneg, fint(ecoef), escale)
			if err != nil {
				t.Skip()
				return
			}

			got, err := d.addFint(e, scale)
			if err != nil {
				if errors.Is(err, errDecimalOverflow) {
					t.Skip() // Decimal overflow is an expected error in fast addition
				} else {
					t.Errorf("addFint(%q, %q, %v) failed: %v", d, e, scale, err)
				}
				return
			}

			want, err := d.addBint(e, scale)
			if err != nil {
				t.Errorf("addBint(%q, %q, %v) failed: %v", d, e, scale, err)
				return
			}
			if got.CmpTotal(want) != 0 {
				t.Errorf("addBint(%q, %q, %v) = %q, whereas addFint(%q, %q, %v) = %q", d, e, scale, want, d, e, scale, got)
			}
		},
	)
}

func FuzzDecimal_Quo(f *testing.F) {
	for _, d := range corpus {
		for _, e := range corpus {
			for s := 0; s <= MaxScale; s++ {
				f.Add(d.neg, d.scale, d.coef, e.neg, e.scale, e.coef, s)
			}
		}
	}

	f.Fuzz(
		func(t *testing.T, dneg bool, dscale int, dcoef uint64, eneg bool, escale int, ecoef uint64, scale int) {
			if scale < 0 || MaxScale < scale {
				t.Skip()
				return
			}
			if ecoef == 0 {
				t.Skip()
				return
			}
			d, err := newSafe(dneg, fint(dcoef), dscale)
			if err != nil {
				t.Skip()
				return
			}
			e, err := newSafe(eneg, fint(ecoef), escale)
			if err != nil {
				t.Skip()
				return
			}

			got, err := d.quoFint(e, scale)
			if err != nil {
				switch {
				case errors.Is(err, errDecimalOverflow):
					t.Skip() // Decimal overflow is an expected error in fast division
				case errors.Is(err, errInexactDivision):
					t.Skip() // Inexact division is an expected error in fast division
				default:
					t.Errorf("quoFint(%q, %q, %v) failed: %v", d, e, scale, err)
				}
				return
			}

			want, err := d.quoBint(e, scale)
			if err != nil {
				t.Errorf("quoBint(%q, %q, %v) failed: %v", d, e, scale, err)
				return
			}
			if got.Cmp(want) != 0 {
				t.Errorf("quoBint(%q, %q, %v) = %q, whereas quoFint(%q, %q, %v) = %q", d, e, scale, want, d, e, scale, got)
			}
		},
	)
}

func FuzzDecimal_QuoRem(f *testing.F) {
	for _, d := range corpus {
		for _, e := range corpus {
			f.Add(d.neg, d.scale, d.coef, e.neg, e.scale, e.coef)
		}
	}

	f.Fuzz(
		func(t *testing.T, dneg bool, dscale int, dcoef uint64, eneg bool, escale int, ecoef uint64) {
			if ecoef == 0 {
				t.Skip()
				return
			}
			d, err := newSafe(dneg, fint(dcoef), dscale)
			if err != nil {
				t.Skip()
				return
			}
			e, err := newSafe(eneg, fint(ecoef), escale)
			if err != nil {
				t.Skip()
				return
			}

			gotQ, gotR, err := d.quoRemFint(e)
			if err != nil {
				switch {
				case errors.Is(err, errDecimalOverflow):
					t.Skip() // Decimal overflow is an expected error in fast division
				default:
					t.Errorf("quoRemFint(%q, %q) failed: %v", d, e, err)
				}
				return
			}

			wantQ, wantR, err := d.quoRemBint(e)
			if err != nil {
				t.Errorf("quoRemBint(%q, %q) failed: %v", d, e, err)
				return
			}

			if gotQ.Cmp(wantQ) != 0 || gotR.Cmp(wantR) != 0 {
				t.Errorf("quoRemBint(%q, %q) = (%q, %q), whereas quoRemFint(%q, %q) = (%q, %q)", d, e, wantQ, wantR, d, e, gotQ, gotR)
			}
		},
	)
}

func FuzzDecimal_Cmp(f *testing.F) {
	for _, d := range corpus {
		for _, e := range corpus {
			f.Add(d.neg, d.scale, d.coef, e.neg, e.scale, e.coef)
		}
	}

	f.Fuzz(
		func(t *testing.T, dneg bool, dscale int, dcoef uint64, eneg bool, escale int, ecoef uint64) {
			d, err := newSafe(dneg, fint(dcoef), dscale)
			if err != nil {
				t.Skip()
				return
			}

			e, err := newSafe(eneg, fint(ecoef), escale)
			if err != nil {
				t.Skip()
				return
			}

			got, err := d.cmpFint(e)
			if err != nil {
				if errors.Is(err, errDecimalOverflow) {
					t.Skip() // Decimal overflow is an expected error in fast comparison
				} else {
					t.Errorf("cmpFint(%q, %q) failed: %v", d, e, err)
				}
				return
			}

			want := d.cmpBint(e)
			if got != want {
				t.Errorf("cmpBint(%q, %q) = %v, whereas cmpFint(%q, %q) = %v", d, e, want, d, e, got)
				return
			}
		},
	)
}

func FuzzDecimal_Sqrt(f *testing.F) {
	for _, d := range corpus {
		f.Add(d.neg, d.scale, d.coef)
	}

	f.Fuzz(
		func(t *testing.T, neg bool, scale int, coef uint64) {
			if neg {
				t.Skip()
				return
			}
			if scale < 0 || MaxScale < scale {
				t.Skip()
				return
			}
			want, err := newSafe(neg, fint(coef), scale)
			if err != nil {
				t.Skip()
				return
			}
			d, err := want.Sqrt()
			if err != nil {
				t.Errorf("%q.Sqrt() failed: %v", want, err)
				return
			}
			got, err := d.Pow(2)
			if err != nil {
				if errors.Is(err, errDecimalOverflow) {
					t.Skip() // Decimal overflow is an expected error here
				} else {
					t.Errorf("%q.Pow(2) failed: %v", d, err)
				}
				return
			}
			if cmp, err := cmpULP(got, want, 3); err != nil {
				t.Errorf("cmpULP(%q, %q) failed: %v", got, want, err)
			} else if cmp != 0 {
				t.Errorf("%q.Sqrt().Pow(2) = %q, want %q", want, got, want)
				return
			}
		},
	)
}

// cmpULP compares decimals and returns 0 if they are within specified number of ULPs.
func cmpULP(d, e Decimal, ulps int) (int, error) {
	n, err := New(int64(ulps), 0)
	if err != nil {
		return 0, err
	}
	dist, err := d.SubAbs(e)
	if err != nil {
		return 0, err
	}
	ulp := d.ULP().Min(e.ULP())
	tlr, err := ulp.Mul(n)
	if err != nil {
		return 0, err
	}
	if dist.Cmp(tlr) <= 0 {
		return 0, nil
	}
	return d.Cmp(e), nil
}

func FuzzDecimal_CmpSub(f *testing.F) {
	for _, d := range corpus {
		for _, e := range corpus {
			f.Add(d.neg, d.scale, d.coef, e.neg, e.scale, e.coef)
		}
	}

	f.Fuzz(
		func(t *testing.T, dneg bool, dscale int, dcoef uint64, eneg bool, escale int, ecoef uint64) {
			d, err := newSafe(dneg, fint(dcoef), dscale)
			if err != nil {
				t.Skip()
				return
			}

			e, err := newSafe(eneg, fint(ecoef), escale)
			if err != nil {
				t.Skip()
				return
			}

			got := d.Cmp(e)
			f, err := d.Sub(e)
			if err != nil {
				if errors.Is(err, errDecimalOverflow) {
					t.Skip() // Decimal overflow is an expected error in subtraction
				} else {
					t.Errorf("%q.Sub(%q) failed: %v", d, e, err)
				}
				return
			}
			want := f.Sign()
			if got != want {
				t.Errorf("%q.Cmp(%q) = %v, whereas %q.Sub(%q).Sign() = %v", d, e, got, d, e, want)
				return
			}
		},
	)
}

func FuzzDecimal_New(f *testing.F) {
	for _, d := range corpus {
		f.Add(d.neg, d.scale, d.coef)
	}

	f.Fuzz(
		func(t *testing.T, neg bool, scale int, coef uint64) {
			got, err := newFromFint(neg, fint(coef), scale, 0)
			if err != nil {
				t.Skip()
				return
			}
			want, err := newFromBint(neg, newBintFromUint64(coef), scale, 0)
			if err != nil {
				t.Errorf("newDecimalFromBint(%v, %v, %v, 0) failed: %v", neg, coef, scale, err)
				return
			}
			if got.CmpTotal(want) != 0 {
				t.Errorf("newDecimalFromFint(%v, %v, %v, 0) = %q, whereas newDecimalFromBint(%v, %v, %v, 0) = %q", neg, coef, scale, got, neg, coef, scale, want)
			}
		},
	)
}

// newBintFromUint64 converts uint64 to *big.Int.
func newBintFromUint64(u uint64) *bint {
	z := new(big.Int)
	z.SetUint64(u)
	return (*bint)(z)
}

func FuzzDecimal_Pad(f *testing.F) {
	for _, d := range corpus {
		for s := 0; s <= MaxScale; s++ {
			f.Add(d.neg, d.scale, d.coef, s)
		}
	}

	f.Fuzz(
		func(t *testing.T, dneg bool, dscale int, dcoef uint64, scale int) {
			want, err := newSafe(dneg, fint(dcoef), dscale)
			if err != nil {
				t.Skip()
				return
			}
			got := want.Pad(scale)
			if got.Cmp(want) != 0 {
				t.Errorf("%q.Pad(%v) = %q", want, scale, got)
				return
			}
			if got.Scale() > MaxScale {
				t.Errorf("%q.Pad(%v).Scale() = %v", want, scale, got.Scale())
				return
			}
		},
	)
}<|MERGE_RESOLUTION|>--- conflicted
+++ resolved
@@ -48,7 +48,6 @@
 	if !ok {
 		t.Errorf("%T does not implement encoding.TextMarshaler", d)
 	}
-<<<<<<< HEAD
 	_, ok = d.(json.Marshaler)
 	if !ok {
 		t.Errorf("%T does not implement json.Marshaler", d)
@@ -56,11 +55,10 @@
 	_, ok = d.(gob.GobEncoder)
 	if !ok {
 		t.Errorf("%T does not implement gob.GobEncode", d)
-=======
+	}
 	_, ok = d.(encoding.BinaryMarshaler)
 	if !ok {
 		t.Errorf("%T does not implement encoding.BinaryMarshaler", d)
->>>>>>> 7fc6e69e
 	}
 	_, ok = d.(driver.Valuer)
 	if !ok {
@@ -72,7 +70,6 @@
 	if !ok {
 		t.Errorf("%T does not implement encoding.TextUnmarshaler", d)
 	}
-<<<<<<< HEAD
 	_, ok = d.(json.Unmarshaler)
 	if !ok {
 		t.Errorf("%T does not implement json.Unmarshaler", d)
@@ -80,11 +77,10 @@
 	_, ok = d.(gob.GobDecoder)
 	if !ok {
 		t.Errorf("%T does not implement gob.GobDecode", d)
-=======
+	}
 	_, ok = d.(encoding.BinaryUnmarshaler)
 	if !ok {
 		t.Errorf("%T does not implement encoding.BinaryUnmarshaler", d)
->>>>>>> 7fc6e69e
 	}
 	_, ok = d.(sql.Scanner)
 	if !ok {

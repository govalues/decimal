package decimal

import (
	"database/sql/driver"
	"errors"
	"fmt"
	"math"
	"strconv"
)

// Decimal represents a finite floating-point decimal number.
// Its zero value corresponds to the numeric value of 0.
// Decimal is designed to be safe for concurrent use by multiple goroutines.
type Decimal struct {
	neg   bool // indicates whether the decimal is negative
	scale int8 // position of the floating decimal point
	coef  fint // numeric value without decimal point
}

const (
	MaxPrec  = 19      // MaxPrec is a maximum length of the coefficient in decimal digits.
	MinScale = 0       // MinScale is a minimum number of digits after the decimal point.
	MaxScale = 19      // MaxScale is a maximum number of digits after the decimal point.
	maxCoef  = maxFint // maxCoef is a maximum absolute value of the coefficient, which is equal to (10^MaxPrec - 1).
)

var (
	NegOne              = MustNew(-1, 0)                         // NegOne represents the decimal value of -1.
	Zero                = MustNew(0, 0)                          // Zero represents the decimal value of 0. For comparison purposes, use IsZero method.
	One                 = MustNew(1, 0)                          // One represents the decimal value of 1.
	Two                 = MustNew(2, 0)                          // Two represents the decimal value of 2.
	Ten                 = MustNew(10, 0)                         // Ten represents the decimal value of 10.
	Hundred             = MustNew(100, 0)                        // Hundred represents the decimal value of 100.
	Thousand            = MustNew(1_000, 0)                      // Thousand represents the decimal value of 1,000.
	E                   = MustNew(2_718_281_828_459_045_235, 18) // E represents Euler’s number rounded to 18 digits.
	Pi                  = MustNew(3_141_592_653_589_793_238, 18) // Pi represents the value of π rounded to 18 digits.
	errDecimalOverflow  = errors.New("decimal overflow")
	errInvalidDecimal   = errors.New("invalid decimal")
	errScaleRange       = errors.New("scale out of range")
	errInvalidOperation = errors.New("invalid operation")
	errInexactDivision  = errors.New("inexact division")
	errDivisionByZero   = errors.New("division by zero")
)

// newUnsafe creates a new decimal without checking scale and coefficient.
// Use it only if you are absolutely sure that the arguments are valid.
func newUnsafe(neg bool, coef fint, scale int) Decimal {
	if coef == 0 {
		neg = false
	}
	return Decimal{neg: neg, coef: coef, scale: int8(scale)}
}

// newSafe creates a new decimal and checks scale and coefficient.
func newSafe(neg bool, coef fint, scale int) (Decimal, error) {
	switch {
	case scale < MinScale || scale > MaxScale:
		return Decimal{}, errScaleRange
	case coef > maxCoef:
		return Decimal{}, errDecimalOverflow
	}
	return newUnsafe(neg, coef, scale), nil
}

// newFromFint creates a new decimal from uint64 coefficient.
// This method does not use overflowError to return descriptive errors,
// as it must be as fast as possible.
func newFromFint(neg bool, coef fint, scale, minScale int) (Decimal, error) {
	var ok bool
	// Scale normalization
	switch {
	case scale < minScale:
		coef, ok = coef.lsh(minScale - scale)
		if !ok {
			return Decimal{}, errDecimalOverflow
		}
		scale = minScale
	case scale > MaxScale:
		coef = coef.rshHalfEven(scale - MaxScale)
		scale = MaxScale
	}
	return newSafe(neg, coef, scale)
}

// newFromBint creates a new decimal from *big.Int coefficient.
// This method uses overflowError to return descriptive errors.
func newFromBint(neg bool, coef *bint, scale, minScale int) (Decimal, error) {
	// Overflow validation
	prec := coef.prec()
	if prec-scale > MaxPrec-minScale {
		return Decimal{}, overflowError(prec, scale, minScale)
	}
	// Scale normalization
	switch {
	case scale < minScale:
		coef.lsh(coef, minScale-scale)
		scale = minScale
	case scale >= prec && scale > MaxScale: // no integer part
		coef.rshHalfEven(coef, scale-MaxScale)
		scale = MaxScale
	case prec > scale && prec > MaxPrec: // there is an integer part
		coef.rshHalfEven(coef, prec-MaxPrec)
		scale = MaxPrec - prec + scale
	}
	// Handling the rare case when rshHalfEven rounded
	// a 19-digit coefficient to a 20-digit coefficient.
	if coef.hasPrec(MaxPrec + 1) {
		return newFromBint(neg, coef, scale, minScale)
	}
	return newSafe(neg, coef.fint(), scale)
}

func overflowError(gotPrec, gotScale, wantScale int) error {
	maxDigits := MaxPrec - wantScale
	gotDigits := gotPrec - gotScale
	switch wantScale {
	case 0:
		return fmt.Errorf("the integer part of a %T can have at most %v digits, but it has %v digits: %w", Decimal{}, maxDigits, gotDigits, errDecimalOverflow)
	default:
		return fmt.Errorf("with %v significant digits after the decimal point, the integer part of a %T can have at most %v digits, but it has %v digits: %w", wantScale, Decimal{}, maxDigits, gotDigits, errDecimalOverflow)
	}
}

func unknownOverflowError(wantScale int) error {
	maxDigits := MaxPrec - wantScale
	switch wantScale {
	case 0:
		return fmt.Errorf("the integer part of a %T can have at most %v digits, but it has significantly more digits: %w", Decimal{}, maxDigits, errDecimalOverflow)
	default:
		return fmt.Errorf("with %v significant digits after the decimal point, the integer part of a %T can have at most %v digits, but it has significantly more digits: %w", wantScale, Decimal{}, maxDigits, errDecimalOverflow)
	}
}

// New returns a decimal equal to coef / 10^scale.
// New keeps trailing zeros in the fractional part to preserve scale.
//
// New returns an error if scale is negative or greater than [MaxScale].
func New(coef int64, scale int) (Decimal, error) {
	var neg bool
	if coef < 0 {
		neg = true
		coef = -coef
	}
	return newSafe(neg, fint(coef), scale)
}

// MustNew is like [New] but panics if the decimal cannot be constructed.
// It simplifies safe initialization of global variables holding decimals.
func MustNew(coef int64, scale int) Decimal {
	d, err := New(coef, scale)
	if err != nil {
		panic(fmt.Sprintf("New(%v, %v) failed: %v", coef, scale, err))
	}
	return d
}

// NewFromInt64 converts a pair of integers, representing the whole and
// fractional parts, to a (possibly rounded) decimal equal to whole + frac / 10^scale.
// NewFromInt64 removes all trailing zeros from the fractional part.
// This method is useful for converting amounts from [protobuf] format.
// See also method [Decimal.Int64].
//
// NewFromInt64 returns an error if:
//   - the whole and fractional parts have different signs;
//   - the scale is negative or greater than [MaxScale];
//   - frac / 10^scale is not within the range (-1, 1).
//
// [protobuf]: https://github.com/googleapis/googleapis/blob/master/google/type/money.proto
func NewFromInt64(whole, frac int64, scale int) (Decimal, error) {
	// Whole
	d, err := New(whole, 0)
	if err != nil {
		return Decimal{}, fmt.Errorf("converting integers: %w", err)
	}
	// Fraction
	f, err := New(frac, scale)
	if err != nil {
		return Decimal{}, fmt.Errorf("converting integers: %w", err)
	}
	if !f.IsZero() {
		if !d.IsZero() && d.Sign() != f.Sign() {
			return Decimal{}, fmt.Errorf("converting integers: inconsistent signs")
		}
		if !f.WithinOne() {
			return Decimal{}, fmt.Errorf("converting integers: inconsistent fraction")
		}
		f = f.Trim(0)
		d, err = d.Add(f)
		if err != nil {
			return Decimal{}, fmt.Errorf("converting integers: %w", err)
		}
	}
	return d, nil
}

// NewFromFloat64 converts a float to a (possibly rounded) decimal.
// See also method [Decimal.Float64].
//
// NewFromFloat64 returns an error if:
//   - the float is a special value (NaN or Inf);
//   - the integer part of the result has more than [MaxPrec] digits.
func NewFromFloat64(f float64) (Decimal, error) {
	// Float
	if math.IsNaN(f) || math.IsInf(f, 0) {
		return Decimal{}, fmt.Errorf("converting float: special value %v", f)
	}
	s := strconv.FormatFloat(f, 'f', -1, 64)
	// Decimal
	d, err := Parse(s)
	if err != nil {
		return Decimal{}, fmt.Errorf("converting float: %w", err)
	}
	return d, nil
}

// Zero returns a decimal with a value of 0, having the same scale as decimal d.
// See also methods [Decimal.One], [Decimal.ULP].
func (d Decimal) Zero() Decimal {
	return newUnsafe(false, 0, d.Scale())
}

// One returns a decimal with a value of 1, having the same scale as decimal d.
// See also methods [Decimal.Zero], [Decimal.ULP].
func (d Decimal) One() Decimal {
	return newUnsafe(false, pow10[d.Scale()], d.Scale())
}

// ULP (Unit in the Last Place) returns the smallest representable positive
// difference between two decimals with the same scale as decimal d.
// It can be useful for implementing rounding and comparison algorithms.
// See also methods [Decimal.Zero], [Decimal.One].
func (d Decimal) ULP() Decimal {
	return newUnsafe(false, 1, d.Scale())
}

// Parse converts a string to a (possibly rounded) decimal.
// The input string must be in one of the following formats:
//
//	1.234
//	-1234
//	+0.000001234
//	1.83e5
//	0.22e-9
//
// The formal EBNF grammar for the supported format is as follows:
//
//	sign           ::= '+' | '-'
//	digits         ::= { '0' | '1' | '2' | '3' | '4' | '5' | '6' | '7' | '8' | '9' }
//	significand    ::= digits '.' digits | '.' digits | digits '.' | digits
//	exponent       ::= ('e' | 'E') [sign] digits
//	numeric-string ::= [sign] significand [exponent]
//
// Parse removes leading zeros from the integer part of the input string,
// but tries to maintain trailing zeros in the fractional part to preserve scale.
//
// Parse returns an error if:
//   - the string contains any whitespaces;
//   - the string is longer than 330 bytes;
//   - the exponent is less than -330 or greater than 330;
//   - the string does not represent a valid decimal number;
//   - the integer part of the result has more than [MaxPrec] digits.
func Parse(s string) (Decimal, error) {
	return ParseExact(s, 0)
}

// ParseExact is similar to [Parse], but it allows you to specify how many digits
// after the decimal point should be considered significant.
// If any of the significant digits are lost during rounding, the method will return an error.
// This method is useful for parsing monetary amounts, where the scale should be
// equal to or greater than the currency's scale.
func ParseExact(s string, scale int) (Decimal, error) {
	if len(s) > 330 {
		return Decimal{}, fmt.Errorf("parsing decimal: %w", errInvalidDecimal)
	}
	if scale < MinScale || scale > MaxScale {
		return Decimal{}, fmt.Errorf("parsing decimal: %w", errScaleRange)
	}
	d, err := parseFint(s, scale)
	if err != nil {
		d, err = parseBint(s, scale)
		if err != nil {
			return Decimal{}, fmt.Errorf("parsing decimal: %w", err)
		}
	}
	return d, nil
}

// parseFint parses a decimal string using uint64 arithmetic.
// parseFint does not support exponential notation to make it as fast as possible.
//
//gocyclo:ignore
func parseFint(s string, minScale int) (Decimal, error) {
	var pos int
	width := len(s)

	// Sign
	var neg bool
	switch {
	case pos == width:
		// skip
	case s[pos] == '-':
		neg = true
		pos++
	case s[pos] == '+':
		pos++
	}

	// Coefficient
	var coef fint
	var scale int
	var hasCoef, ok bool

	// Integer
	for pos < width && s[pos] >= '0' && s[pos] <= '9' {
		coef, ok = coef.fsa(1, s[pos]-'0')
		if !ok {
			return Decimal{}, errDecimalOverflow
		}
		pos++
		hasCoef = true
	}

	// Fraction
	if pos < width && s[pos] == '.' {
		pos++
		for pos < width && s[pos] >= '0' && s[pos] <= '9' {
			coef, ok = coef.fsa(1, s[pos]-'0')
			if !ok {
				return Decimal{}, errDecimalOverflow
			}
			pos++
			scale++
			hasCoef = true
		}
	}

	if pos != width {
		return Decimal{}, fmt.Errorf("invalid character %q: %w", s[pos], errInvalidDecimal)
	}
	if !hasCoef {
		return Decimal{}, fmt.Errorf("no coefficient: %w", errInvalidDecimal)
	}
	return newFromFint(neg, coef, scale, minScale)
}

// parseBint parses a decimal string using *big.Int arithmetic.
// parseBint supports exponential notation.
//
//gocyclo:ignore
func parseBint(s string, minScale int) (Decimal, error) {
	var pos int
	width := len(s)

	// Sign
	var neg bool
	switch {
	case pos == width:
		// skip
	case s[pos] == '-':
		neg = true
		pos++
	case s[pos] == '+':
		pos++
	}

	// Coefficient
	bcoef := getBint()
	defer putBint(bcoef)
	bcoef.setFint(0)
	var fcoef fint
	var shift, scale int
	var hasCoef, ok bool

	// Algorithm:
	// 	1. Add as many digits as possible to the uint64 coefficient (fast).
	// 	2. Once the uint64 coefficient has reached its maximum value,
	//     add it to the *big.Int coefficient (slow).
	// 	3. Repeat until all digits are processed.

	// Integer
	for pos < width && s[pos] >= '0' && s[pos] <= '9' {
		fcoef, ok = fcoef.fsa(1, s[pos]-'0')
		if !ok {
			return Decimal{}, errDecimalOverflow // Should never happen
		}
		pos++
		shift++
		hasCoef = true
		if fcoef.hasPrec(MaxPrec) {
			bcoef.fsa(bcoef, shift, fcoef)
			fcoef, shift = 0, 0
		}
	}

	// Fraction
	if pos < width && s[pos] == '.' {
		pos++
		for pos < width && s[pos] >= '0' && s[pos] <= '9' {
			fcoef, ok = fcoef.fsa(1, s[pos]-'0')
			if !ok {
				return Decimal{}, errDecimalOverflow // Should never happen
			}
			pos++
			scale++
			shift++
			hasCoef = true
			if fcoef.hasPrec(MaxPrec) {
				bcoef.fsa(bcoef, shift, fcoef)
				fcoef, shift = 0, 0
			}
		}
	}
	if shift > 0 {
		bcoef.fsa(bcoef, shift, fcoef)
	}

	// Exponent
	var exp int
	var eneg, hasExp, hasE bool
	if pos < width && (s[pos] == 'e' || s[pos] == 'E') {
		pos++
		hasE = true
		// Sign
		switch {
		case pos == width:
			// skip
		case s[pos] == '-':
			eneg = true
			pos++
		case s[pos] == '+':
			pos++
		}
		// Integer
		for pos < width && s[pos] >= '0' && s[pos] <= '9' {
			exp = exp*10 + int(s[pos]-'0')
			if exp > 330 {
				return Decimal{}, errInvalidDecimal
			}
			pos++
			hasExp = true
		}
	}

	if pos != width {
		return Decimal{}, fmt.Errorf("invalid character %q: %w", s[pos], errInvalidDecimal)
	}
	if !hasCoef {
		return Decimal{}, fmt.Errorf("no coefficient: %w", errInvalidDecimal)
	}
	if hasE && !hasExp {
		return Decimal{}, fmt.Errorf("no exponent: %w", errInvalidDecimal)
	}

	if eneg {
		scale = scale + exp
	} else {
		scale = scale - exp
	}

	return newFromBint(neg, bcoef, scale, minScale)
}

// MustParse is like [Parse] but panics if the string cannot be parsed.
// It simplifies safe initialization of global variables holding decimals.
func MustParse(s string) Decimal {
	d, err := Parse(s)
	if err != nil {
		panic(fmt.Sprintf("MustParse(%q) failed: %v", s, err))
	}
	return d
}

// String implements the [fmt.Stringer] interface and returns
// a string representation of the decimal.
// The returned string does not use scientific or engineering notation and is
// formatted according to the following formal EBNF grammar:
//
//	sign           ::= '-'
//	digits         ::= { '0' | '1' | '2' | '3' | '4' | '5' | '6' | '7' | '8' | '9' }
//	significand    ::= digits '.' digits | digits
//	numeric-string ::= [sign] significand
//
// See also method [Decimal.Format].
//
// [fmt.Stringer]: https://pkg.go.dev/fmt#Stringer
func (d Decimal) String() string {
	var buf [24]byte
	pos := len(buf) - 1
	coef := d.Coef()
	scale := d.Scale()

	// Coefficient
	for {
		buf[pos] = byte(coef%10) + '0'
		pos--
		coef /= 10
		if scale > 0 {
			scale--
			// Decimal point
			if scale == 0 {
				buf[pos] = '.'
				pos--
				// Leading 0
				if coef == 0 {
					buf[pos] = '0'
					pos--
				}
			}
		}
		if coef == 0 && scale == 0 {
			break
		}
	}

	// Sign
	if d.IsNeg() {
		buf[pos] = '-'
		pos--
	}

	return string(buf[pos+1:])
}

// parseBCD converts a [packed BCD] representation to a decimal.
//
// [packed BCD]: https://en.wikipedia.org/wiki/Binary-coded_decimal#Packed_BCD
func parseBCD(b []byte) (Decimal, error) {
	var pos int
	width := len(b)

	// Coefficient and sign
	var neg bool
	var coef fint
	var ok bool
	for pos < width {
		hi := b[pos] >> 4
		lo := b[pos] & 0x0f

		if hi > 9 {
			return Decimal{}, fmt.Errorf("parsing \"%x\": invalid high nibble: %w", b[pos], errInvalidDecimal)
		}
		coef, ok = coef.fsa(1, hi)
		if !ok {
			return Decimal{}, errDecimalOverflow
		}

		if lo > 9 {
			if lo == 0x0d {
				neg = true
			} else if lo != 0x0c {
				return Decimal{}, fmt.Errorf("parsing \"%x\": invalid low nibble: %w", b[pos], errInvalidDecimal)
			}
			pos++
			break
		}
		coef, ok = coef.fsa(1, lo)
		if !ok {
			return Decimal{}, errDecimalOverflow
		}
		pos++
	}

	// Scale
	var scale int
	var hasScale bool
	if pos < width {
		hi := b[pos] >> 4
		lo := b[pos] & 0x0f
		hasScale = true

		if hi > 1 {
			return Decimal{}, fmt.Errorf("parsing \"%x\": invalid high nibble: %w", b[pos], errInvalidDecimal)
		}
		scale = int(hi) * 10

		if lo > 9 {
			return Decimal{}, fmt.Errorf("parsing \"%x\": invalid low nibble: %w", b[pos], errInvalidDecimal)
		}
		scale += int(lo)

		pos++
	}

	if pos != width {
		return Decimal{}, fmt.Errorf("invalid byte \"%x\": %w", b[pos], errInvalidDecimal)
	}
	if !hasScale {
		return Decimal{}, fmt.Errorf("no scale: %w", errInvalidDecimal)
	}

	return newSafe(neg, coef, scale)
}

// bcd returns a [packed BCD] representation of a decimal.
//
// [packed BCD]: https://en.wikipedia.org/wiki/Binary-coded_decimal#Packed_BCD
func (d Decimal) bcd() []byte {
	var buf [11]byte
	pos := len(buf) - 1
	coef := d.Coef()
	scale := d.Scale()

	// Scale
	buf[pos] = byte(scale/10)<<4 | byte(scale%10)
	pos--

	// Sign and first digit
	if d.IsNeg() {
		buf[pos] = byte(coef%10)<<4 | 0x0d
	} else {
		buf[pos] = byte(coef%10)<<4 | 0x0c
	}
	pos--
	coef /= 10

	// Coefficient
	for coef > 0 {
		buf[pos] = byte(coef/10%10)<<4 | byte(coef%10)
		pos--
		coef /= 100
	}

	return buf[pos+1:]
}

// Float64 returns the nearest binary floating-point number rounded
// using [rounding half to even] (banker's rounding).
// See also constructor [NewFromFloat64].
//
// This conversion may lose data, as float64 has a smaller precision
// than the decimal type.
//
// [rounding half to even]: https://en.wikipedia.org/wiki/Rounding#Rounding_half_to_even
func (d Decimal) Float64() (f float64, ok bool) {
	s := d.String()
	f, err := strconv.ParseFloat(s, 64)
	if err != nil {
		return 0, false
	}
	return f, true
}

// Int64 returns a pair of integers representing the whole and
// (possibly rounded) fractional parts of the decimal.
// If given scale is greater than the scale of the decimal, then the fractional part
// is zero-padded to the right.
// If given scale is smaller than the scale of the decimal, then the fractional part
// is rounded using [rounding half to even] (banker's rounding).
// The relationship between the decimal and the returned values can be expressed
// as d = whole + frac / 10^scale.
// This method is useful for converting amounts to [protobuf] format.
// See also constructor [NewFromInt64].
//
// If the result cannot be represented as a pair of int64 values,
// then false is returned.
//
// [rounding half to even]: https://en.wikipedia.org/wiki/Rounding#Rounding_half_to_even
// [protobuf]: https://github.com/googleapis/googleapis/blob/master/google/type/money.proto
func (d Decimal) Int64(scale int) (whole, frac int64, ok bool) {
	if scale < MinScale || scale > MaxScale {
		return 0, 0, false
	}
	x := d.coef
	y := pow10[d.Scale()]
	if scale < d.Scale() {
		x = x.rshHalfEven(d.Scale() - scale)
		y = pow10[scale]
	}
	p := x / y
	q := x - p*y
	if scale > d.Scale() {
		q, ok = q.lsh(scale - d.Scale())
		if !ok {
			return 0, 0, false
		}
	}
	if d.IsNeg() {
		if p > -math.MinInt64 || q > -math.MinInt64 {
			return 0, 0, false
		}
		return -int64(p), -int64(q), true
	}
	if p > math.MaxInt64 || q > math.MaxInt64 {
		return 0, 0, false
	}
	return int64(p), int64(q), true
}

// UnmarshalText implements the [encoding.TextUnmarshaler] interface.
// See also constructor [Parse].
//
// [encoding.TextUnmarshaler]: https://pkg.go.dev/encoding#TextUnmarshaler
func (d *Decimal) UnmarshalText(text []byte) error {
	var err error
	*d, err = Parse(string(text))
	return err
}

// MarshalText implements the [encoding.TextMarshaler] interface.
// See also method [Decimal.String].
//
// [encoding.TextMarshaler]: https://pkg.go.dev/encoding#TextMarshaler
func (d Decimal) MarshalText() ([]byte, error) {
	return []byte(d.String()), nil
}

<<<<<<< HEAD
// UnmarshalJSON implements the json.Unmarshaler interface.
func (d *Decimal) UnmarshalJSON(s []byte) error {
	var err error
	unquoted := string(s[1 : len(s)-1])
	*d, err = Parse(unquoted)
	return err
}

// MarshalJSON implements the json.Marshaler interface.
func (d Decimal) MarshalJSON() ([]byte, error) {
	return []byte("\"" + d.String() + "\""), nil
}

// // UnmarshalJSON implements the json.Unmarshaler interface.
// func (d *Decimal) UnmarshalJSON(data []byte) error {
// 	var float64Val float64
// 	err := json.Unmarshal(data, &float64Val)
// 	if err != nil {
// 		return err
// 	}

// 	*d, err = NewFromFloat64(float64Val)
// 	return err
// }

// // MarshalJSON implements the json.Marshaler interface.
// func (d Decimal) MarshalJSON() ([]byte, error) {
// 	float64Val, ok := d.Float64()
// 	if !ok {
// 		return []byte(nil), fmt.Errorf("converting %v to JSON: %w", d, errInvalidDecimal)
// 	}
// 	return json.Marshal(float64Val)
// }

// GobDecode implements the gob.GobDecoder interface for gob serialization.
func (d *Decimal) GobDecode(data []byte) error {
	return d.UnmarshalText(data)
}

// GobEncode implements the gob.GobEncoder interface for gob serialization.
func (d Decimal) GobEncode() ([]byte, error) {
	return d.MarshalText()
=======
// UnmarshalBinary implements the [encoding.BinaryUnmarshaler] interface.
//
// [encoding.BinaryUnmarshaler]: https://pkg.go.dev/encoding#BinaryUnmarshaler
func (d *Decimal) UnmarshalBinary(data []byte) error {
	var err error
	*d, err = parseBCD(data)
	return err
}

// MarshalBinary implements the [encoding.BinaryMarshaler] interface.
//
// [encoding.BinaryMarshaler]: https://pkg.go.dev/encoding#BinaryMarshaler
func (d Decimal) MarshalBinary() ([]byte, error) {
	return d.bcd(), nil
>>>>>>> 7fc6e69e
}

// Scan implements the [sql.Scanner] interface.
// See also constructor [Parse].
//
// [sql.Scanner]: https://pkg.go.dev/database/sql#Scanner
func (d *Decimal) Scan(value any) error {
	var err error
	switch value := value.(type) {
	case string:
		*d, err = Parse(value)
	case []byte:
		*d, err = Parse(string(value))
	case int64:
		*d, err = New(value, 0)
	case float64:
		*d, err = NewFromFloat64(value)
	case nil:
		err = fmt.Errorf("converting to %T: nil is not supported", d)
	default:
		err = fmt.Errorf("converting from %T to %T: type %T is not supported", value, d, value)
	}
	return err
}

// Value implements the [driver.Valuer] interface.
// See also method [Decimal.String].
//
// [driver.Valuer]: https://pkg.go.dev/database/sql/driver#Valuer
func (d Decimal) Value() (driver.Value, error) {
	return d.String(), nil
}

// Format implements the [fmt.Formatter] interface.
// The following [format verbs] are available:
//
//	| Verb       | Example | Description    |
//	| ---------- | ------- | -------------- |
//	| %f, %s, %v | 5.67    | Decimal        |
//	| %q         | "5.67"  | Quoted decimal |
//	| %k         | 567%    | Percentage     |
//
// The following format flags can be used with all verbs: '+', ' ', '0', '-'.
//
// Precision is only supported for %f and %k verbs.
// For %f verb, the default precision is equal to the actual scale of the decimal,
// whereas, for verb %k the default precision is the actual scale of the decimal minus 2.
//
// [format verbs]: https://pkg.go.dev/fmt#hdr-Printing
// [fmt.Formatter]: https://pkg.go.dev/fmt#Formatter
//
//gocyclo:ignore
func (d Decimal) Format(state fmt.State, verb rune) {
	var err error

	// Percentage multiplier
	if verb == 'k' || verb == 'K' {
		d, err = d.Mul(Hundred)
		if err != nil {
			// This panic is handled inside the fmt package.
			panic(fmt.Errorf("formatting percent: %w", err))
		}
	}

	// Rescaling
	var tzeros int
	if verb == 'f' || verb == 'F' || verb == 'k' || verb == 'K' {
		var scale int
		switch p, ok := state.Precision(); {
		case ok:
			scale = p
		case verb == 'k' || verb == 'K':
			scale = d.Scale() - 2
		case verb == 'f' || verb == 'F':
			scale = d.Scale()
		}
		scale = max(scale, MinScale)
		switch {
		case scale < d.Scale():
			d = d.Round(scale)
		case scale > d.Scale():
			tzeros = scale - d.Scale()
		}
	}

	// Integer and fractional digits
	var intdigs int
	fracdigs := d.Scale()
	if dprec := d.Prec(); dprec > fracdigs {
		intdigs = dprec - fracdigs
	}
	if d.WithinOne() {
		intdigs++ // leading 0
	}

	// Decimal point
	var dpoint int
	if fracdigs > 0 || tzeros > 0 {
		dpoint = 1
	}

	// Arithmetic sign
	var rsign int
	if d.IsNeg() || state.Flag('+') || state.Flag(' ') {
		rsign = 1
	}

	// Percentage sign
	var psign int
	if verb == 'k' || verb == 'K' {
		psign = 1
	}

	// Openning and closing quotes
	var lquote, tquote int
	if verb == 'q' || verb == 'Q' {
		lquote, tquote = 1, 1
	}

	// Calculating padding
	width := lquote + rsign + intdigs + dpoint + fracdigs + tzeros + psign + tquote
	var lspaces, tspaces, lzeros int
	if w, ok := state.Width(); ok && w > width {
		switch {
		case state.Flag('-'):
			tspaces = w - width
		case state.Flag('0'):
			lzeros = w - width
		default:
			lspaces = w - width
		}
		width = w
	}

	buf := make([]byte, width)
	pos := width - 1

	// Trailing spaces
	for i := 0; i < tspaces; i++ {
		buf[pos] = ' '
		pos--
	}

	// Closing quote
	if tquote > 0 {
		buf[pos] = '"'
		pos--
	}

	// Percentage sign
	if psign > 0 {
		buf[pos] = '%'
		pos--
	}

	// Trailing zeros
	for i := 0; i < tzeros; i++ {
		buf[pos] = '0'
		pos--
	}

	// Fractional digits
	dcoef := d.Coef()
	for i := 0; i < fracdigs; i++ {
		buf[pos] = byte(dcoef%10) + '0'
		pos--
		dcoef /= 10
	}

	// Decimal point
	if dpoint > 0 {
		buf[pos] = '.'
		pos--
	}

	// Integer digits
	for i := 0; i < intdigs; i++ {
		buf[pos] = byte(dcoef%10) + '0'
		pos--
		dcoef /= 10
	}

	// Leading zeros
	for i := 0; i < lzeros; i++ {
		buf[pos] = '0'
		pos--
	}

	// Arithmetic sign
	if rsign > 0 {
		if d.IsNeg() {
			buf[pos] = '-'
		} else if state.Flag(' ') {
			buf[pos] = ' '
		} else {
			buf[pos] = '+'
		}
		pos--
	}

	// Opening quote
	if lquote > 0 {
		buf[pos] = '"'
		pos--
	}

	// Leading spaces
	for i := 0; i < lspaces; i++ {
		buf[pos] = ' '
		pos--
	}

	// Writing result
	//nolint:errcheck
	switch verb {
	case 'q', 'Q', 's', 'S', 'v', 'V', 'f', 'F', 'k', 'K':
		state.Write(buf)
	default:
		state.Write([]byte("%!"))
		state.Write([]byte{byte(verb)})
		state.Write([]byte("(decimal.Decimal="))
		state.Write(buf)
		state.Write([]byte(")"))
	}
}

// Prec returns the number of digits in the coefficient.
// See also method [Decimal.Coef].
func (d Decimal) Prec() int {
	return d.coef.prec()
}

// Coef returns the coefficient of the decimal.
// See also method [Decimal.Prec].
func (d Decimal) Coef() uint64 {
	return uint64(d.coef)
}

// Scale returns the number of digits after the decimal point.
// See also methods [Decimal.Prec], [Decimal.MinScale].
func (d Decimal) Scale() int {
	return int(d.scale)
}

// MinScale returns the smallest scale that the decimal can be rescaled to
// without rounding.
// See also method [Decimal.Trim].
func (d Decimal) MinScale() int {
	// Special case: zero
	if d.IsZero() {
		return MinScale
	}
	// General case
	dcoef := d.coef
	return max(MinScale, d.Scale()-dcoef.ntz())
}

// IsInt returns true if there are no significant digits after the decimal point.
func (d Decimal) IsInt() bool {
	return d.coef%pow10[d.Scale()] == 0
}

// IsOne returns:
//
//	true  if d = -1 or d = 1
//	false otherwise
func (d Decimal) IsOne() bool {
	return d.coef == pow10[d.Scale()]
}

// WithinOne returns:
//
//	true  if -1 < d < 1
//	false otherwise
func (d Decimal) WithinOne() bool {
	return d.coef < pow10[d.Scale()]
}

// Round returns a decimal rounded to the specified number of digits after
// the decimal point using [rounding half to even] (banker's rounding).
// If the given scale is negative, it is redefined to zero.
// For financial calculations, the scale should be equal to or greater than
// the scale of the currency.
// See also method [Decimal.Rescale].
//
// [rounding half to even]: https://en.wikipedia.org/wiki/Rounding#Rounding_half_to_even
func (d Decimal) Round(scale int) Decimal {
	scale = max(scale, MinScale)
	if scale >= d.Scale() {
		return d
	}
	coef := d.coef
	coef = coef.rshHalfEven(d.Scale() - scale)
	return newUnsafe(d.IsNeg(), coef, scale)
}

// Pad returns a decimal zero-padded to the specified number of digits after
// the decimal point.
// The total number of digits in the result is limited by [MaxPrec].
// See also method [Decimal.Trim].
func (d Decimal) Pad(scale int) Decimal {
	scale = min(scale, MaxScale, MaxPrec-d.Prec()+d.Scale())
	if scale <= d.Scale() {
		return d
	}
	coef := d.coef
	coef, ok := coef.lsh(scale - d.Scale())
	if !ok {
		return d // Should never happen
	}
	return newUnsafe(d.IsNeg(), coef, scale)
}

// Rescale returns a decimal rounded or zero-padded to the given number of digits
// after the decimal point.
// If the given scale is negative, it is redefined to zero.
// For financial calculations, the scale should be equal to or greater than
// the scale of the currency.
// See also methods [Decimal.Round], [Decimal.Pad].
func (d Decimal) Rescale(scale int) Decimal {
	if scale > d.Scale() {
		return d.Pad(scale)
	}
	return d.Round(scale)
}

// Quantize returns a decimal rescaled to the same scale as decimal e.
// The sign and the coefficient of decimal e are ignored.
// See also methods [Decimal.SameScale] and [Decimal.Rescale].
func (d Decimal) Quantize(e Decimal) Decimal {
	return d.Rescale(e.Scale())
}

// SameScale returns true if decimals have the same scale.
// See also methods [Decimal.Scale], [Decimal.Quantize].
func (d Decimal) SameScale(e Decimal) bool {
	return d.Scale() == e.Scale()
}

// Trunc returns a decimal truncated to the specified number of digits
// after the decimal point using [rounding toward zero].
// If the given scale is negative, it is redefined to zero.
// For financial calculations, the scale should be equal to or greater than
// the scale of the currency.
//
// [rounding toward zero]: https://en.wikipedia.org/wiki/Rounding#Rounding_toward_zero
func (d Decimal) Trunc(scale int) Decimal {
	scale = max(scale, MinScale)
	if scale >= d.Scale() {
		return d
	}
	coef := d.coef
	coef = coef.rshDown(d.Scale() - scale)
	return newUnsafe(d.IsNeg(), coef, scale)
}

// Trim returns a decimal with trailing zeros removed up to the given number of
// digits after the decimal point.
// If the given scale is negative, it is redefined to zero.
// See also method [Decimal.Pad].
func (d Decimal) Trim(scale int) Decimal {
	scale = max(scale, d.MinScale())
	return d.Trunc(scale)
}

// Ceil returns a decimal rounded up to the given number of digits
// after the decimal point using [rounding toward positive infinity].
// If the given scale is negative, it is redefined to zero.
// For financial calculations, the scale should be equal to or greater than
// the scale of the currency.
// See also method [Decimal.Floor].
//
// [rounding toward positive infinity]: https://en.wikipedia.org/wiki/Rounding#Rounding_up
func (d Decimal) Ceil(scale int) Decimal {
	scale = max(scale, MinScale)
	if scale >= d.Scale() {
		return d
	}
	coef := d.coef
	if d.IsNeg() {
		coef = coef.rshDown(d.Scale() - scale)
	} else {
		coef = coef.rshUp(d.Scale() - scale)
	}
	return newUnsafe(d.IsNeg(), coef, scale)
}

// Floor returns a decimal rounded down to the specified number of digits
// after the decimal point using [rounding toward negative infinity].
// If the given scale is negative, it is redefined to zero.
// For financial calculations, the scale should be equal to or greater than
// the scale of the currency.
// See also method [Decimal.Ceil].
//
// [rounding toward negative infinity]: https://en.wikipedia.org/wiki/Rounding#Rounding_down
func (d Decimal) Floor(scale int) Decimal {
	scale = max(scale, MinScale)
	if scale >= d.Scale() {
		return d
	}
	coef := d.coef
	if d.IsNeg() {
		coef = coef.rshUp(d.Scale() - scale)
	} else {
		coef = coef.rshDown(d.Scale() - scale)
	}
	return newUnsafe(d.IsNeg(), coef, scale)
}

// Neg returns a decimal with the opposite sign.
func (d Decimal) Neg() Decimal {
	return newUnsafe(!d.IsNeg(), d.coef, d.Scale())
}

// Abs returns the absolute value of the decimal.
func (d Decimal) Abs() Decimal {
	return newUnsafe(false, d.coef, d.Scale())
}

// CopySign returns a decimal with the same sign as decimal e.
// CopySign treates 0 as positive.
// See also method [Decimal.Sign].
func (d Decimal) CopySign(e Decimal) Decimal {
	if d.IsNeg() == e.IsNeg() {
		return d
	}
	return d.Neg()
}

// Sign returns:
//
//	-1 if d < 0
//	 0 if d = 0
//	+1 if d > 0
//
// See also methods [Decimal.IsPos], [Decimal.IsNeg], [Decimal.IsZero].
func (d Decimal) Sign() int {
	switch {
	case d.neg:
		return -1
	case d.coef == 0:
		return 0
	}
	return 1
}

// IsPos returns:
//
//	true  if d > 0
//	false otherwise
func (d Decimal) IsPos() bool {
	return d.coef != 0 && !d.neg
}

// IsNeg returns:
//
//	true  if d < 0
//	false otherwise
func (d Decimal) IsNeg() bool {
	return d.neg
}

// IsZero returns:
//
//	true  if d = 0
//	false otherwise
func (d Decimal) IsZero() bool {
	return d.coef == 0
}

// Mul returns the (possibly rounded) product of decimals d and e.
//
// Mul returns an overflow error if the integer part of the result has
// more than [MaxPrec] digits.
func (d Decimal) Mul(e Decimal) (Decimal, error) {
	return d.MulExact(e, 0)
}

// MulExact is similar to [Decimal.Mul], but it allows you to specify the number
// of digits after the decimal point that should be considered significant.
// If any of the significant digits are lost during rounding, the method will
// return an overflow error.
// This method is useful for financial calculations where the scale should be
// equal to or greater than the currency's scale.
func (d Decimal) MulExact(e Decimal, scale int) (Decimal, error) {
	if scale < MinScale || scale > MaxScale {
		return Decimal{}, fmt.Errorf("computing [%v * %v]: %w", d, e, errScaleRange)
	}
	f, err := d.mulFint(e, scale)
	if err != nil {
		f, err = d.mulBint(e, scale)
		if err != nil {
			return Decimal{}, fmt.Errorf("computing [%v * %v]: %w", d, e, err)
		}
	}
	return f, nil
}

// mulFint computes the product of two decimals using uint64 arithmetic.
func (d Decimal) mulFint(e Decimal, minScale int) (Decimal, error) {
	dcoef, ecoef := d.coef, e.coef

	// Coefficient
	dcoef, ok := dcoef.mul(ecoef)
	if !ok {
		return Decimal{}, errDecimalOverflow
	}

	// Sign
	neg := d.IsNeg() != e.IsNeg()

	// Scale
	scale := d.Scale() + e.Scale()

	return newFromFint(neg, dcoef, scale, minScale)
}

// mulBint computes the product of two decimals using *big.Int arithmetic.
func (d Decimal) mulBint(e Decimal, minScale int) (Decimal, error) {
	dcoef := getBint()
	defer putBint(dcoef)
	dcoef.setFint(d.coef)

	ecoef := getBint()
	defer putBint(ecoef)
	ecoef.setFint(e.coef)

	// Coefficient
	dcoef.mul(dcoef, ecoef)

	// Sign
	neg := d.IsNeg() != e.IsNeg()

	// Scale
	scale := d.Scale() + e.Scale()

	return newFromBint(neg, dcoef, scale, minScale)
}

// Pow returns the (possibly rounded) decimal raised to the given power.
// If zero is raised to zero power then the result is one.
//
// Pow returns an error if:
//   - the integer part of the result has more than [MaxPrec] digits;
//   - zero is raised to a negative power.
func (d Decimal) Pow(power int) (Decimal, error) {
	return d.PowExact(power, 0)
}

// PowExact is similar to [Decimal.Pow], but it allows you to specify the number
// of digits after the decimal point that should be considered significant.
// If any of the significant digits are lost during rounding, the method will
// return an overflow error.
func (d Decimal) PowExact(power, scale int) (Decimal, error) {
	if scale < MinScale || scale > MaxScale {
		return Decimal{}, fmt.Errorf("computing [%v^%v]: %w", d, power, errScaleRange)
	}

	// Special case: zero to a negative power
	if power < 0 && d.IsZero() {
		return Decimal{}, fmt.Errorf("computing [%v^%v]: %w", d, power, errInvalidOperation)
	}

	// General case
	e, err := d.powFint(power, scale)
	if err != nil {
		e, err = d.powBint(power, scale)
		if err != nil {
			return Decimal{}, fmt.Errorf("computing [%v^%v]: %w", d, power, err)
		}
	}

	// Preferred scale
	if power < 0 {
		e = e.Trim(0)
	}

	return e, nil
}

// powFint computes the power of a decimal using uint64 arithmetic.
// powFint does not support negative powers.
func (d Decimal) powFint(power, minScale int) (Decimal, error) {
	dcoef := d.coef
	dneg := d.IsNeg()
	dscale := d.Scale()

	ecoef := One.coef
	eneg := One.IsNeg()
	escale := One.Scale()

	if power < 0 {
		return Decimal{}, errInvalidOperation
	}

	for power > 0 {
		if power%2 == 1 {
			power = power - 1

			// Coefficient
			var ok bool
			ecoef, ok = ecoef.mul(dcoef)
			if !ok {
				return Decimal{}, errDecimalOverflow
			}

			// Sign
			eneg = eneg != dneg

			// Scale
			escale = escale + dscale
		}
		if power > 0 {
			power = power / 2

			// Coefficient
			var ok bool
			dcoef, ok = dcoef.mul(dcoef)
			if !ok {
				return Decimal{}, errDecimalOverflow
			}

			// Sign
			dneg = false

			// Scale
			dscale = dscale * 2
		}
	}

	return newFromFint(eneg, ecoef, escale, minScale)
}

// powBint computes the power of a decimal using *big.Int arithmetic.
// powBint supports negative powers.
func (d Decimal) powBint(power, minScale int) (Decimal, error) {
	dcoef := getBint()
	defer putBint(dcoef)
	dcoef.setFint(d.coef)
	dneg := d.IsNeg()
	dscale := d.Scale()

	ecoef := getBint()
	defer putBint(ecoef)
	ecoef.setFint(One.coef)
	eneg := One.IsNeg()
	escale := One.Scale()

	inv := false
	if power < 0 {
		power = -power
		inv = true
	}

	for power > 0 {
		if power%2 == 1 {
			power = power - 1

			// Coefficient
			ecoef.mul(ecoef, dcoef)

			// Sign
			eneg = eneg != dneg

			// Scale and intermediate truncation
			escale = escale + dscale
			if escale > 2*MaxScale {
				shift := escale - 2*MaxScale
				escale = 2 * MaxScale
				ecoef.rshDown(ecoef, shift)
			}
		}
		if power > 0 {
			power = power / 2

			// Coefficient
			dcoef.mul(dcoef, dcoef)

			// Sign
			dneg = false

			// Scale and intermediate truncation
			dscale = dscale * 2
			if dscale > 2*MaxScale {
				shift := dscale - 2*MaxScale
				dscale = 2 * MaxScale
				dcoef.rshDown(dcoef, shift)
			}
		}
	}

	if inv {
		if ecoef.sign() == 0 {
			return Decimal{}, unknownOverflowError(minScale)
		}

		// Divident
		dscale = 2*MaxScale + escale
		dcoef = bpow10[dscale]

		// Coefficient and intermediate truncation
		ecoef.quo(dcoef, ecoef)

		// Scale
		escale = 2 * MaxScale
	}

	return newFromBint(eneg, ecoef, escale, minScale)
}

// Sqrt computes the square root of a decimal.
//
// Sqrt returns an error if the decimal is negative.
func (d Decimal) Sqrt() (Decimal, error) {
	return d.SqrtExact(0)
}

// SqrtExact is similar to [Decimal.Sqrt], but it allows you to specify the number of digits
// after the decimal point that should be considered significant.
// If any of the significant digits are lost during rounding, the method will return an error.
func (d Decimal) SqrtExact(scale int) (Decimal, error) {
	// Special case: negative
	if d.IsNeg() {
		return Decimal{}, fmt.Errorf("computing sqrt(%v): %w", d, errInvalidOperation)
	}

	// Special case: zero
	if d.IsZero() {
		scale = max(scale, d.Scale()/2)
		return newSafe(false, 0, scale)
	}

	// General case
	e, err := d.sqrtBint(scale)
	if err != nil {
		return Decimal{}, fmt.Errorf("computing sqrt(%v): %w", d, err)
	}

	// Preferred scale
	scale = max(scale, d.Scale()/2)
	e = e.Trim(scale)

	return e, nil
}

// sqrtBint computes the square root of a decimal using *big.Int arithmetic.
func (d Decimal) sqrtBint(minScale int) (Decimal, error) {
	dcoef := getBint()
	defer putBint(dcoef)
	dcoef.setFint(d.coef)

	ecoef := getBint()
	defer putBint(ecoef)

	fcoef := getBint()
	defer putBint(fcoef)
	fcoef.setFint(0)

	// Initial quess and alignment
	// The initial guess is calculated as 10^(n/2) where n is the number of
	// digits in the integer part. n can be negative if -1 < d < 1.
	m := (d.Prec() - d.Scale()) / 2
	ecoef.setBint(bpow10[2*MaxScale+m])

	// Alignment
	dcoef.lsh(dcoef, 4*MaxScale-d.Scale())

	// Babylonian method
	for {
		if ecoef.cmp(fcoef) == 0 {
			break
		}
		fcoef.setBint(ecoef)
		ecoef.quo(dcoef, ecoef)
		ecoef.add(ecoef, fcoef)
		ecoef.hlf(ecoef)
	}

	return newFromBint(false, ecoef, 2*MaxScale, minScale)
}

// Add returns the (possibly rounded) sum of decimals d and e.
//
// Add returns an error if the integer part of the result has more than [MaxPrec] digits.
func (d Decimal) Add(e Decimal) (Decimal, error) {
	return d.AddExact(e, 0)
}

// AddExact is similar to [Decimal.Add], but it allows you to specify the number of digits
// after the decimal point that should be considered significant.
// If any of the significant digits are lost during rounding, the method will return an error.
// This method is useful for financial calculations where the scale should be
// equal to or greater than the currency's scale.
func (d Decimal) AddExact(e Decimal, scale int) (Decimal, error) {
	if scale < MinScale || scale > MaxScale {
		return Decimal{}, fmt.Errorf("computing [%v + %v]: %w", d, e, errScaleRange)
	}
	f, err := d.addFint(e, scale)
	if err != nil {
		f, err = d.addBint(e, scale)
		if err != nil {
			return Decimal{}, fmt.Errorf("computing [%v + %v]: %w", d, e, err)
		}
	}
	return f, nil
}

// addFint computes the sum of two decimals using uint64 arithmetic.
func (d Decimal) addFint(e Decimal, minScale int) (Decimal, error) {
	dcoef, ecoef := d.coef, e.coef

	// Alignment and scale
	var scale int
	var ok bool
	switch {
	case d.Scale() == e.Scale():
		scale = d.Scale()
	case d.Scale() > e.Scale():
		scale = d.Scale()
		ecoef, ok = ecoef.lsh(d.Scale() - e.Scale())
		if !ok {
			return Decimal{}, errDecimalOverflow
		}
	case d.Scale() < e.Scale():
		scale = e.Scale()
		dcoef, ok = dcoef.lsh(e.Scale() - d.Scale())
		if !ok {
			return Decimal{}, errDecimalOverflow
		}
	}

	// Sign
	var neg bool
	if ecoef < dcoef {
		neg = d.IsNeg()
	} else {
		neg = e.IsNeg()
	}

	// Coefficient
	if d.IsNeg() != e.IsNeg() {
		dcoef = dcoef.dist(ecoef)
	} else {
		dcoef, ok = dcoef.add(ecoef)
		if !ok {
			return Decimal{}, errDecimalOverflow
		}
	}

	return newFromFint(neg, dcoef, scale, minScale)
}

// addBint computes the sum of two decimals using *big.Int arithmetic.
func (d Decimal) addBint(e Decimal, minScale int) (Decimal, error) {
	dcoef := getBint()
	defer putBint(dcoef)
	dcoef.setFint(d.coef)

	ecoef := getBint()
	defer putBint(ecoef)
	ecoef.setFint(e.coef)

	// Alignment and scale
	var scale int
	switch {
	case d.Scale() == e.Scale():
		scale = d.Scale()
	case d.Scale() > e.Scale():
		scale = d.Scale()
		ecoef.lsh(ecoef, d.Scale()-e.Scale())
	case d.Scale() < e.Scale():
		scale = e.Scale()
		dcoef.lsh(dcoef, e.Scale()-d.Scale())
	}

	// Sign
	var neg bool
	if dcoef.cmp(ecoef) > 0 {
		neg = d.IsNeg()
	} else {
		neg = e.IsNeg()
	}

	// Coefficient
	if d.IsNeg() != e.IsNeg() {
		dcoef.dist(dcoef, ecoef)
	} else {
		dcoef.add(dcoef, ecoef)
	}

	return newFromBint(neg, dcoef, scale, minScale)
}

// Sub returns the (possibly rounded) difference between decimals d and e.
//
// Sub returns an error if the integer part of the result has more than [MaxPrec] digits.
func (d Decimal) Sub(e Decimal) (Decimal, error) {
	return d.SubExact(e, 0)
}

// SubExact is similar to [Decimal.Sub], but it allows you to specify the number of digits
// after the decimal point that should be considered significant.
// If any of the significant digits are lost during rounding, the method will return an error.
// This method is useful for financial calculations where the scale should be
// equal to or greater than the currency's scale.
func (d Decimal) SubExact(e Decimal, scale int) (Decimal, error) {
	return d.AddExact(e.Neg(), scale)
}

// SubAbs returns the (possibly rounded) absolute difference between decimals d and e.
//
// SubAbs returns an error if the integer part of the result has more than [MaxPrec] digits.
func (d Decimal) SubAbs(e Decimal) (Decimal, error) {
	f, err := d.Sub(e)
	if err != nil {
		return Decimal{}, fmt.Errorf("computing [abs(%v - %v)]: %w", d, e, err)
	}
	return f.Abs(), nil
}

// FMA returns the (possibly rounded) [fused multiply-addition] of decimals d, e, and f.
// It computes d * e + f without any intermediate rounding.
// This method is useful for improving the accuracy and performance of algorithms
// that involve the accumulation of products, such as daily interest accrual.
//
// FMA returns an overflow error if the integer part of the result has more than [MaxPrec] digits.
//
// [fused multiply-addition]: https://en.wikipedia.org/wiki/Multiply%E2%80%93accumulate_operation#Fused_multiply%E2%80%93add
func (d Decimal) FMA(e, f Decimal) (Decimal, error) {
	return d.FMAExact(e, f, 0)
}

// FMAExact is similar to [Decimal.FMA], but it allows you to specify the number of digits
// after the decimal point that should be considered significant.
// If any of the significant digits are lost during rounding, the method will return an error.
// This method is useful for financial calculations where the scale should be
// equal to or greater than the currency's scale.
func (d Decimal) FMAExact(e, f Decimal, scale int) (Decimal, error) {
	if scale < MinScale || scale > MaxScale {
		return Decimal{}, fmt.Errorf("computing [%v * %v + %v]: %w", d, e, f, errScaleRange)
	}
	g, err := d.fmaFint(e, f, scale)
	if err != nil {
		g, err = d.fmaBint(e, f, scale)
		if err != nil {
			return Decimal{}, fmt.Errorf("computing [%v * %v + %v]: %w", d, e, f, err)
		}
	}
	return g, nil
}

// fmaFint computes the fused multiply-addition of three decimals using uint64 arithmetic.
func (d Decimal) fmaFint(e, f Decimal, minScale int) (Decimal, error) {
	dcoef, ecoef, fcoef := d.coef, e.coef, f.coef

	// Coefficient (Multiplication)
	var ok bool
	dcoef, ok = dcoef.mul(ecoef)
	if !ok {
		return Decimal{}, errDecimalOverflow
	}

	// Alignment and scale
	scale := d.Scale() + e.Scale()
	switch {
	case scale > f.Scale():
		fcoef, ok = fcoef.lsh(scale - f.Scale())
		if !ok {
			return Decimal{}, errDecimalOverflow
		}
	case scale < f.Scale():
		dcoef, ok = dcoef.lsh(f.Scale() - scale)
		if !ok {
			return Decimal{}, errDecimalOverflow
		}
		scale = f.Scale()
	}

	// Sign
	var neg bool
	if dcoef > fcoef {
		neg = d.IsNeg() != e.IsNeg()
	} else {
		neg = f.IsNeg()
	}

	// Coefficient (Addition)
	if (d.IsNeg() != e.IsNeg()) != f.IsNeg() {
		dcoef = dcoef.dist(fcoef)
	} else {
		dcoef, ok = dcoef.add(fcoef)
		if !ok {
			return Decimal{}, errDecimalOverflow
		}
	}

	return newFromFint(neg, dcoef, scale, minScale)
}

// fmaBint computes the fused multiply-addition of three decimals using *big.Int arithmetic.
func (d Decimal) fmaBint(e, f Decimal, minScale int) (Decimal, error) {
	dcoef := getBint()
	defer putBint(dcoef)
	dcoef.setFint(d.coef)

	ecoef := getBint()
	defer putBint(ecoef)
	ecoef.setFint(e.coef)

	fcoef := getBint()
	defer putBint(fcoef)
	fcoef.setFint(f.coef)

	// Coefficient (Multiplication)
	dcoef.mul(dcoef, ecoef)

	// Alignment and scale
	scale := d.Scale() + e.Scale()
	switch {
	case scale > f.Scale():
		fcoef.lsh(fcoef, scale-f.Scale())
	case scale < f.Scale():
		dcoef.lsh(dcoef, f.Scale()-scale)
		scale = f.Scale()
	}

	// Sign
	var neg bool
	if dcoef.cmp(fcoef) > 0 {
		neg = d.IsNeg() != e.IsNeg()
	} else {
		neg = f.IsNeg()
	}

	// Coefficient (Addition)
	if (d.IsNeg() != e.IsNeg()) != f.IsNeg() {
		dcoef.dist(dcoef, fcoef)
	} else {
		dcoef.add(dcoef, fcoef)
	}

	return newFromBint(neg, dcoef, scale, minScale)
}

// Quo returns the (possibly rounded) quotient of decimals d and e.
//
// Quo returns an error if:
//   - the divisor is 0;
//   - the integer part of the result has more than [MaxPrec] digits.
func (d Decimal) Quo(e Decimal) (Decimal, error) {
	return d.QuoExact(e, 0)
}

// QuoExact is similar to [Decimal.Quo], but it allows you to specify the number of digits
// after the decimal point that should be considered significant.
// If any of the significant digits are lost during rounding, the method will return an error.
// This method is useful for financial calculations where the scale should be
// equal to or greater than the currency's scale.
func (d Decimal) QuoExact(e Decimal, scale int) (Decimal, error) {
	if scale < MinScale || scale > MaxScale {
		return Decimal{}, fmt.Errorf("computing [%v / %v]: %w", d, e, errScaleRange)
	}

	// Special case: zero divisor
	if e.IsZero() {
		return Decimal{}, fmt.Errorf("computing [%v / %v]: %w", d, e, errDivisionByZero)
	}

	// Special case: zero dividend
	if d.IsZero() {
		scale = max(scale, d.Scale()-e.Scale())
		return newSafe(false, 0, scale)
	}

	// General case
	f, err := d.quoFint(e, scale)
	if err != nil {
		f, err = d.quoBint(e, scale)
		if err != nil {
			return Decimal{}, fmt.Errorf("computing [%v / %v]: %w", d, e, err)
		}
	}

	// Preferred scale
	scale = max(scale, d.Scale()-e.Scale())
	f = f.Trim(scale)

	return f, nil
}

// quoFint computes the quotient of two decimals using uint64 arithmetic.
func (d Decimal) quoFint(e Decimal, minScale int) (Decimal, error) {
	dcoef, ecoef := d.coef, e.coef

	// Scale
	scale := d.Scale() - e.Scale()

	// Dividend alignment
	var ok bool
	if p := MaxPrec - dcoef.prec(); p > 0 {
		dcoef, ok = dcoef.lsh(p)
		if !ok {
			return Decimal{}, errDecimalOverflow // Should never happen
		}
		scale = scale + p
	}

	// Divisor alignment
	if t := ecoef.ntz(); t > 0 {
		ecoef = ecoef.rshDown(t)
		scale = scale + t
	}

	// Coefficient
	dcoef, ok = dcoef.quo(ecoef)
	if !ok {
		return Decimal{}, errInexactDivision
	}

	// Sign
	neg := d.IsNeg() != e.IsNeg()

	return newFromFint(neg, dcoef, scale, minScale)
}

// quoBint computes the quotient of two decimals using *big.Int arithmetic.
func (d Decimal) quoBint(e Decimal, minScale int) (Decimal, error) {
	dcoef := getBint()
	defer putBint(dcoef)
	dcoef.setFint(d.coef)

	ecoef := getBint()
	defer putBint(ecoef)
	ecoef.setFint(e.coef)

	// Scale
	scale := 2 * MaxScale

	// Divident alignment
	dcoef.lsh(dcoef, scale+e.Scale()-d.Scale())

	// Coefficient and intermediate truncation
	dcoef.quo(dcoef, ecoef)

	// Sign
	neg := d.IsNeg() != e.IsNeg()

	return newFromBint(neg, dcoef, scale, minScale)
}

// QuoRem returns the quotient q and remainder r of decimals d and e
// such that d = e * q + r, where q is an integer and the sign of the
// reminder r is the same as the sign of the dividend d.
//
// QuoRem returns an error if:
//   - the divisor is 0;
//   - the integer part of the quotient has more than [MaxPrec] digits.
func (d Decimal) QuoRem(e Decimal) (q, r Decimal, err error) {
	// Special case: zero divisor
	if e.IsZero() {
		return Decimal{}, Decimal{}, fmt.Errorf("computing [%v div %v] and [%v mod %v]: %w", d, e, d, e, errDivisionByZero)
	}

	// General case
	q, r, err = d.quoRemFint(e)
	if err != nil {
		q, r, err = d.quoRemBint(e)
		if err != nil {
			return Decimal{}, Decimal{}, fmt.Errorf("computing [%v div %v] and [%v mod %v]: %w", d, e, d, e, err)
		}
	}

	return q, r, nil
}

// quoRemFint computes the quotient and remainder of two decimals using uint64 arithmetic.
func (d Decimal) quoRemFint(e Decimal) (q, r Decimal, err error) {
	dcoef, ecoef := d.coef, e.coef

	// Alignment and rscale
	var rscale int
	var ok bool
	switch {
	case d.Scale() == e.Scale():
		rscale = d.Scale()
	case d.Scale() > e.Scale():
		rscale = d.Scale()
		ecoef, ok = ecoef.lsh(d.Scale() - e.Scale())
		if !ok {
			return Decimal{}, Decimal{}, errDecimalOverflow
		}
	case d.Scale() < e.Scale():
		rscale = e.Scale()
		dcoef, ok = dcoef.lsh(e.Scale() - d.Scale())
		if !ok {
			return Decimal{}, Decimal{}, errDecimalOverflow
		}
	}

	// Coefficients
	qcoef, rcoef, ok := dcoef.quoRem(ecoef)
	if !ok {
		return Decimal{}, Decimal{}, errDivisionByZero // Should never happen
	}

	// Signs
	qsign := d.IsNeg() != e.IsNeg()
	rsign := d.IsNeg()

	q, err = newFromFint(qsign, qcoef, 0, 0)
	if err != nil {
		return Decimal{}, Decimal{}, err
	}
	r, err = newFromFint(rsign, rcoef, rscale, rscale)
	if err != nil {
		return Decimal{}, Decimal{}, err
	}
	return q, r, nil
}

// quoRemBint computes the quotient and remainder of two decimals using *big.Int arithmetic.
func (d Decimal) quoRemBint(e Decimal) (q, r Decimal, err error) {
	dcoef := getBint()
	defer putBint(dcoef)
	dcoef.setFint(d.coef)

	ecoef := getBint()
	defer putBint(ecoef)
	ecoef.setFint(e.coef)

	qcoef := getBint()
	defer putBint(qcoef)

	rcoef := getBint()
	defer putBint(rcoef)

	// Alignment and scale
	var rscale int
	switch {
	case d.Scale() == e.Scale():
		rscale = d.Scale()
	case d.Scale() > e.Scale():
		rscale = d.Scale()
		ecoef.lsh(ecoef, d.Scale()-e.Scale())
	case d.Scale() < e.Scale():
		rscale = e.Scale()
		dcoef.lsh(dcoef, e.Scale()-d.Scale())
	}

	// Coefficients
	qcoef.quoRem(dcoef, ecoef, rcoef)

	// Signs
	qsign := d.IsNeg() != e.IsNeg()
	rsign := d.IsNeg()

	q, err = newFromBint(qsign, qcoef, 0, 0)
	if err != nil {
		return Decimal{}, Decimal{}, err
	}
	r, err = newFromBint(rsign, rcoef, rscale, rscale)
	if err != nil {
		return Decimal{}, Decimal{}, err
	}
	return q, r, nil
}

// Inv returns the (possibly rounded) inverse of the decimal.
//
// Inv returns an error if:
//   - the integer part of the result has more than [MaxPrec] digits;
//   - the decimal is 0.
func (d Decimal) Inv() (Decimal, error) {
	f, err := One.Quo(d)
	if err != nil {
		return Decimal{}, fmt.Errorf("inverting %v: %w", d, err)
	}
	return f, nil
}

// Cmp compares decimals and returns:
//
//	-1 if d < e
//	 0 if d = e
//	+1 if d > e
//
// See also methods [Decimal.CmpAbs], [Decimal.CmpTotal].
func (d Decimal) Cmp(e Decimal) int {
	// Special case: different signs
	switch {
	case d.Sign() > e.Sign():
		return 1
	case d.Sign() < e.Sign():
		return -1
	}

	// General case
	r, err := d.cmpFint(e)
	if err != nil {
		r = d.cmpBint(e)
	}
	return r
}

// cmpFint compares decimals using uint64 arithmetic.
func (d Decimal) cmpFint(e Decimal) (int, error) {
	dcoef, ecoef := d.coef, e.coef

	// Alignment
	var ok bool
	switch {
	case d.Scale() > e.Scale():
		ecoef, ok = ecoef.lsh(d.Scale() - e.Scale())
		if !ok {
			return 0, errDecimalOverflow
		}
	case d.Scale() < e.Scale():
		dcoef, ok = dcoef.lsh(e.Scale() - d.Scale())
		if !ok {
			return 0, errDecimalOverflow
		}
	}

	// Comparison
	switch {
	case dcoef > ecoef:
		return d.Sign(), nil
	case ecoef > dcoef:
		return -e.Sign(), nil
	}
	return 0, nil
}

// cmpBint compares decimals using *big.Int arithmetic.
func (d Decimal) cmpBint(e Decimal) int {
	dcoef := getBint()
	defer putBint(dcoef)
	dcoef.setFint(d.coef)

	ecoef := getBint()
	defer putBint(ecoef)
	ecoef.setFint(e.coef)

	// Alignment
	switch {
	case d.Scale() > e.Scale():
		ecoef.lsh(ecoef, d.Scale()-e.Scale())
	case d.Scale() < e.Scale():
		dcoef.lsh(dcoef, e.Scale()-d.Scale())
	}

	// Comparison
	switch dcoef.cmp(ecoef) {
	case 1:
		return d.Sign()
	case -1:
		return -e.Sign()
	}
	return 0
}

// CmpAbs compares absolute values of decimals and returns:
//
//	-1 if |d| < |e|
//	 0 if |d| = |e|
//	+1 if |d| > |e|
//
// See also method [Decimal.Cmp].
func (d Decimal) CmpAbs(e Decimal) int {
	d, e = d.Abs(), e.Abs()
	return d.Cmp(e)
}

// CmpTotal compares decimal representations and returns:
//
//	-1 if d < e
//	-1 if d = e and d.scale > e.scale
//	 0 if d = e and d.scale = e.scale
//	+1 if d = e and d.scale < e.scale
//	+1 if d > e
//
// See also method [Decimal.Cmp].
func (d Decimal) CmpTotal(e Decimal) int {
	switch d.Cmp(e) {
	case -1:
		return -1
	case 1:
		return 1
	}
	switch {
	case d.Scale() > e.Scale():
		return -1
	case d.Scale() < e.Scale():
		return 1
	}
	return 0
}

// Max returns the larger decimal.
// See also method [Decimal.CmpTotal].
func (d Decimal) Max(e Decimal) Decimal {
	if d.CmpTotal(e) >= 0 {
		return d
	}
	return e
}

// Min returns the smaller decimal.
// See also method [Decimal.CmpTotal].
func (d Decimal) Min(e Decimal) Decimal {
	if d.CmpTotal(e) <= 0 {
		return d
	}
	return e
}

// Clamp compares decimals and returns:
//
//	min if d < min
//	max if d > max
//	  d otherwise
//
// See also method [Decimal.CmpTotal].
//
// Clamp returns an error if min is greater than max numerically.
func (d Decimal) Clamp(min, max Decimal) (Decimal, error) {
	if min.Cmp(max) > 0 {
		return Decimal{}, fmt.Errorf("clamping %v: invalid range", d)
	}
	if min.CmpTotal(max) > 0 {
		// min and max are equal numerically but have different scales.
		// Swaping min and max to ensure total ordering.
		min, max = max, min
	}
	if d.CmpTotal(min) < 0 {
		return min, nil
	}
	if d.CmpTotal(max) > 0 {
		return max, nil
	}
	return d, nil
}

// NullDecimal represents a decimal that can be null.
// Its zero value is null.
// NullDecimal is not thread-safe.
type NullDecimal struct {
	Decimal Decimal
	Valid   bool
}

// Scan implements the [sql.Scanner] interface.
// See also constructor [Parse].
//
// [sql.Scanner]: https://pkg.go.dev/database/sql#Scanner
func (n *NullDecimal) Scan(value any) error {
	if value == nil {
		n.Decimal = Decimal{}
		n.Valid = false
		return nil
	}
	err := n.Decimal.Scan(value)
	if err != nil {
		n.Decimal = Decimal{}
		n.Valid = false
		return err
	}
	n.Valid = true
	return nil
}

// Value implements the [driver.Valuer] interface.
// See also method [Decimal.String].
//
// [driver.Valuer]: https://pkg.go.dev/database/sql/driver#Valuer
func (n NullDecimal) Value() (driver.Value, error) {
	if !n.Valid {
		return nil, nil
	}
	return n.Decimal.Value()
}<|MERGE_RESOLUTION|>--- conflicted
+++ resolved
@@ -704,7 +704,6 @@
 	return []byte(d.String()), nil
 }
 
-<<<<<<< HEAD
 // UnmarshalJSON implements the json.Unmarshaler interface.
 func (d *Decimal) UnmarshalJSON(s []byte) error {
 	var err error
@@ -718,27 +717,6 @@
 	return []byte("\"" + d.String() + "\""), nil
 }
 
-// // UnmarshalJSON implements the json.Unmarshaler interface.
-// func (d *Decimal) UnmarshalJSON(data []byte) error {
-// 	var float64Val float64
-// 	err := json.Unmarshal(data, &float64Val)
-// 	if err != nil {
-// 		return err
-// 	}
-
-// 	*d, err = NewFromFloat64(float64Val)
-// 	return err
-// }
-
-// // MarshalJSON implements the json.Marshaler interface.
-// func (d Decimal) MarshalJSON() ([]byte, error) {
-// 	float64Val, ok := d.Float64()
-// 	if !ok {
-// 		return []byte(nil), fmt.Errorf("converting %v to JSON: %w", d, errInvalidDecimal)
-// 	}
-// 	return json.Marshal(float64Val)
-// }
-
 // GobDecode implements the gob.GobDecoder interface for gob serialization.
 func (d *Decimal) GobDecode(data []byte) error {
 	return d.UnmarshalText(data)
@@ -747,7 +725,8 @@
 // GobEncode implements the gob.GobEncoder interface for gob serialization.
 func (d Decimal) GobEncode() ([]byte, error) {
 	return d.MarshalText()
-=======
+}
+
 // UnmarshalBinary implements the [encoding.BinaryUnmarshaler] interface.
 //
 // [encoding.BinaryUnmarshaler]: https://pkg.go.dev/encoding#BinaryUnmarshaler
@@ -762,7 +741,6 @@
 // [encoding.BinaryMarshaler]: https://pkg.go.dev/encoding#BinaryMarshaler
 func (d Decimal) MarshalBinary() ([]byte, error) {
 	return d.bcd(), nil
->>>>>>> 7fc6e69e
 }
 
 // Scan implements the [sql.Scanner] interface.
